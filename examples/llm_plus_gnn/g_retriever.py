"""This example implements G-retriever using PyG.
Original Paper: https://arxiv.org/abs/2402.07630
“G-Retriever significantly reduces hallucinations
by 54% compared to the [LLM] baseline“.
requirements on top of basic PyG:
pip install datasets transformers pcst_fast sentencepiece tqdm pandas accelerate
"""
import argparse
import gc
import math
import re
import time
from os import path

import pandas as pd
import torch
from torch.nn.utils import clip_grad_norm_
from tqdm import tqdm

from torch_geometric import seed_everything
from torch_geometric.datasets import WebQSPDataset
from torch_geometric.loader import DataLoader
from torch_geometric.nn.models import GRetriever
from torch_geometric.nn.text import LLM


def detect_hallucinate(pred, label):
    try:
        split_pred = pred.split('[/s]')[0].strip().split('|')
        correct_hit = len(re.findall(split_pred[0], label)) > 0
        correct_hit = correct_hit or any(
            [label_i in pred.lower() for label_i in label.split('|')])
        hallucination = not correct_hit
        return hallucination
    except:  # noqa
        return "skip"


def compute_accuracy(eval_output) -> float:
    df = pd.concat([pd.DataFrame(d) for d in eval_output])
    all_hit = []
    all_precision = []
    all_recall = []
    all_f1 = []

    for pred, label in zip(df.pred.tolist(), df.label.tolist()):
        try:
            pred = pred.split('[/s]')[0].strip().split('|')
            hit = re.findall(pred[0], label)
            all_hit.append(len(hit) > 0)

            label = label.split('|')
            matches = set(pred).intersection(set(label))
            precision = len(matches) / len(set(label))
            recall = len(matches) / len(set(pred))
            if recall + precision == 0:
                f1 = 0
            else:
                f1 = 2 * precision * recall / (precision + recall)

            all_precision.append(precision)
            all_recall.append(recall)
            all_f1.append(f1)

        except Exception as e:
            print(f'Label: {label}')
            print(f'Pred: {pred}')
            print(f'Exception: {e}')
            print('------------------')
    hit = sum(all_hit) / len(all_hit)
    precision = sum(all_precision) / len(all_precision)
    recall = sum(all_recall) / len(all_recall)
    f1 = sum(all_f1) / len(all_f1)

    print(f'Hit: {hit:.4f}')
    print(f'Precision: {precision:.4f}')
    print(f'Recall: {recall:.4f}')
    print(f'F1: {f1:.4f}')

    return hit


def save_params_dict(model, save_path):
    state_dict = model.state_dict()
    param_grad_dict = {
        k: v.requires_grad
        for (k, v) in model.named_parameters()
    }
    for k in list(state_dict.keys()):
        if k in param_grad_dict.keys() and not param_grad_dict[k]:
            # delete parameters that do not require gradient
            del state_dict[k]
    torch.save(state_dict, save_path)


def load_params_dict(model, save_path):
    state_dict = torch.load(save_path)
    model.load_state_dict(state_dict)
    return model


def get_loss(model, batch, model_save_name) -> torch.Tensor:
    if model_save_name == "llm":
        return model(batch.question, batch.label, batch.desc)
    else:
        return model(batch.question, batch.x, batch.edge_index, batch.batch,
                     batch.ptr, batch.label, batch.edge_attr, batch.desc)


def inference_step(model, batch, model_save_name):
    if model_save_name == "llm":
        return model.inference(batch.question, batch.desc)
    else:
        return model.inference(batch.question, batch.x, batch.edge_index,
                               batch.batch, batch.ptr, batch.edge_attr,
                               batch.desc)


def train(since, num_epochs, hidden_channels, num_gnn_layers, batch_size,
          eval_batch_size, lr, model=None, dataset=None, checkpointing=False,
          tiny_llama=False):
    def adjust_learning_rate(param_group, LR, epoch):
        # Decay the learning rate with half-cycle cosine after warmup
        min_lr = 5e-6
        warmup_epochs = 1
        if epoch < warmup_epochs:
            lr = LR
        else:
            lr = min_lr + (LR - min_lr) * 0.5 * (
                1.0 + math.cos(math.pi * (epoch - warmup_epochs) /
                               (num_epochs - warmup_epochs)))
        param_group["lr"] = lr
        return lr

    seed_everything(42)
    if dataset is None:
        dataset = WebQSPDataset()
    idx_split = dataset.split_idxs

    # Step 1: Build Node Classification Dataset
    train_dataset = [dataset[i] for i in idx_split['train']]
    val_dataset = [dataset[i] for i in idx_split['val']]
    test_dataset = [dataset[i] for i in idx_split['test']]

    train_loader = DataLoader(train_dataset, batch_size=batch_size,
                              drop_last=True, pin_memory=True, shuffle=True)
    val_loader = DataLoader(val_dataset, batch_size=eval_batch_size,
                            drop_last=False, pin_memory=True, shuffle=False)
    test_loader = DataLoader(test_dataset, batch_size=eval_batch_size,
                             drop_last=False, pin_memory=True, shuffle=False)

    # Step 2: Build Model
    if model is None:
        if tiny_llama:
            model = GRetriever(llm_to_use="TinyLlama/TinyLlama-1.1B-Chat-v0.1",
                               gnn_hidden_channels=hidden_channels,
<<<<<<< HEAD
                               num_gnn_layers=num_gnn_layers,
                               mlp_out_dim=2048)
=======
                               num_gnn_layers=num_gnn_layers, mlp_out_dim=2048)
>>>>>>> 8f4115b2
        else:
            model = GRetriever(gnn_hidden_channels=hidden_channels,
                               num_gnn_layers=num_gnn_layers)
    if num_gnn_layers is not None:
        model_save_name = "gnn_llm"
    else:
        model_save_name = "llm"

    # Step 3 Set Optimizer
    params = [p for _, p in model.named_parameters() if p.requires_grad]
    optimizer = torch.optim.AdamW([
        {
            'params': params,
            'lr': lr,
            'weight_decay': .05
        },
    ], betas=(0.9, 0.95))
    grad_steps = 2
    if model is None:
        trainable_params, all_param = model.print_trainable_params()
        print(f"trainable params: {trainable_params} || \
            all params: {all_param} || \
            trainable%: {100 * trainable_params / all_param}")

    best_val_loss = float('inf')
    # Step 4 Training
    best_epoch = 0
    for epoch in range(num_epochs):
        model.train()
        epoch_loss = 0.
        if epoch == 0:
            prep_time = round(time.time() - since, 2)
            print("Total Prep Time (prep_time) =", prep_time)
            print("Training beginning...")
        epoch_str = f"Epoch: {epoch + 1}|{num_epochs}"
        loader = tqdm(train_loader, desc=epoch_str)
        for step, batch in enumerate(loader):
            optimizer.zero_grad()
            loss = get_loss(model, batch, model_save_name)
            loss.backward()

            clip_grad_norm_(optimizer.param_groups[0]['params'], 0.1)

            if (step + 1) % grad_steps == 0:
                adjust_learning_rate(optimizer.param_groups[0], lr,
                                     step / len(train_loader) + epoch)

            optimizer.step()
            epoch_loss = epoch_loss + loss.item()

            if (step + 1) % grad_steps == 0:
                lr = optimizer.param_groups[0]["lr"]
        train_loss = epoch_loss / len(train_loader)
        print(epoch_str + f",Train Loss (Epoch Mean): {train_loss}")

        val_loss = 0.
        eval_output = []
        model.eval()
        with torch.no_grad():
            for step, batch in enumerate(val_loader):
                loss = get_loss(model, batch, model_save_name)
                val_loss += loss.item()
            val_loss = val_loss / len(val_loader)
            print(epoch_str + f", Val Loss: {val_loss}")
        if checkpointing and val_loss < best_val_loss:
            print("Checkpointing best val loss model...")
            best_val_loss = val_loss
            best_epoch = epoch
            save_params_dict(model, model_save_name + "_best_val_loss_ckpt.pt")
    torch.cuda.empty_cache()
    torch.cuda.reset_max_memory_allocated()

    # Step 5 Evaluating
    if checkpointing and best_epoch != num_epochs - 1:
        print("Loading best checkpoint...")
        model = load_params_dict(model,
                                 model_save_name + "_best_val_loss_ckpt.pt")
    model.eval()
    eval_output = []
    print("Final Evaluation...")
    progress_bar_test = tqdm(range(len(test_loader)))
    for step, batch in enumerate(test_loader):
        with torch.no_grad():
            output = inference_step(model, batch, model_save_name)
            output["label"] = batch.label
            eval_output.append(output)
        progress_bar_test.update(1)

    # Step 6 Post-processing & compute metrics
    acc = compute_accuracy(eval_output)
    print(f'Test Acc {acc}')
    # save model
    print("Saving Model...")
    save_params_dict(model, model_save_name + ".pt")
    print("Saving eval output for downstream demo...")
    torch.save(eval_output, model_save_name + "_eval_outs.pt")
    print("Done!")
    return prep_time, dataset, eval_output


def minimal_demo(gnn_llm_eval_outs, dataset, lr, epochs, batch_size,
                 eval_batch_size):
    print("First comparing against a pretrained LLAMA2 model...")
    # Step 1: Define a single batch size test loader
    idx_split = dataset.split_idxs
    test_dataset = [dataset[i] for i in idx_split['test']]
    # batch size 1 loader for simplicity
    loader = DataLoader(test_dataset, batch_size=1, drop_last=False,
                        pin_memory=True, shuffle=False)
    pure_llm = LLM()
    if path.exists("demo_save_dict.pt"):
        print("Saved demo outputs for LLM and GNN+LLM found.")
        print("Would you like to redo untuned LLM eval?")
        user_input = str(input("(y/n):")).lower()
        skip_step_one = user_input == "n"
    else:
        skip_step_one = False

    if not skip_step_one:
        gnn_llm_hallucin_sum = 0
        pure_llm_hallucin_sum = 0
        gnn_save_list = []
        untuned_llm_save_list = []
        gnn_llm_preds = []
        for out in gnn_llm_eval_outs:
            gnn_llm_preds += out['pred']
        print(
            "Checking pretrained LLM vs trained GNN+LLM for hallucinations...")
        for i, batch in enumerate(tqdm(loader)):
            question = batch.question[0]
            correct_answer = batch.label[0]
            # GNN+LLM only using 32 tokens to answer, give untrained LLM more
            pure_llm_out = pure_llm.inference(batch.question, batch.desc,
                                              max_out_tokens=256)
            gnn_llm_pred = gnn_llm_preds[i]
            pure_llm_pred = pure_llm_out['pred'][0]
            gnn_llm_hallucinates = detect_hallucinate(gnn_llm_pred,
                                                      correct_answer)
            gnn_save_list += [(gnn_llm_pred, gnn_llm_hallucinates)]
            pure_llm_hallucinates = detect_hallucinate(pure_llm_pred,
                                                       correct_answer)
            untuned_llm_save_list += [(pure_llm_pred, pure_llm_hallucinates)]
            if gnn_llm_hallucinates == "skip" or pure_llm_hallucinates == "skip":  # noqa
                # skipping when hallucination is hard to eval
                continue
            gnn_llm_hallucin_sum += int(gnn_llm_hallucinates)
            pure_llm_hallucin_sum += int(pure_llm_hallucinates)
        print("Total Pure LLM Hallucinations:", pure_llm_hallucin_sum)
        print("Total GNN+LLM Hallucinations:", gnn_llm_hallucin_sum)
        percent = 100.0 * round(
            1 - (gnn_llm_hallucin_sum / pure_llm_hallucin_sum), 2)
        print(f"GNN reduces pretrained LLM hallucinations by: ~{percent}%")
        print("Note: hallucinations detected by regex hence the ~")
        print("Now we see how the LLM compares when finetuned...")
        print("Saving outputs of GNN+LLM and pretrained LLM...")
        save_dict = {
            "gnn_save_list": gnn_save_list,
            "untuned_llm_save_list": untuned_llm_save_list,
            "gnn_llm_hallucin_sum": gnn_llm_hallucin_sum,
            "pure_llm_hallucin_sum": pure_llm_hallucin_sum
        }
        torch.save(save_dict, "demo_save_dict.pt")
        print("Done!")
    else:
        save_dict = torch.load("demo_save_dict.pt")
        gnn_save_list = save_dict["gnn_save_list"]
        untuned_llm_save_list = save_dict["untuned_llm_save_list"]
        gnn_llm_hallucin_sum = save_dict["gnn_llm_hallucin_sum"]
        pure_llm_hallucin_sum = save_dict["pure_llm_hallucin_sum"]

    trained_llm_hallucin_sum = 0
    untuned_llm_hallucin_sum = pure_llm_hallucin_sum
    final_prnt_str = ""
    if path.exists("llm.pt") and path.exists("llm_eval_outs.pt"):
        print("Existing finetuned LLAMA2 found.")
        print("Would you like to retrain?")
        user_input = str(input("(y/n):")).lower()
        retrain = user_input == "y"
    else:
        retrain = True
    if retrain:
        print("Finetuning LLAMA2...")
        since = time.time()
        _, _, pure_llm_eval_outputs = train(since, 1, None, None, batch_size,
                                            eval_batch_size, lr,
                                            model=pure_llm, dataset=dataset)
        e2e_time = round(time.time() - since, 2)
        print("E2E time (e2e_time) =", e2e_time, "seconds")
    else:
        pure_llm_eval_outputs = torch.load("llm_eval_outs.pt")
    pure_llm_preds = []
    for out in pure_llm_eval_outputs:
        pure_llm_preds += out['pred']
    print("Final comparison between all models...")
    for i, batch in enumerate(tqdm(loader)):
        question = batch.question[0]
        correct_answer = batch.label[0]
        gnn_llm_pred, gnn_llm_hallucinates = gnn_save_list[i]
        untuned_llm_pred, untuned_llm_hallucinates = untuned_llm_save_list[i]
        if gnn_llm_hallucinates == "skip" or untuned_llm_hallucinates == "skip":  # noqa
            continue
        pure_llm_pred = pure_llm_preds[i]
        pure_llm_hallucinates = detect_hallucinate(pure_llm_pred,
                                                   correct_answer)
        if pure_llm_hallucinates == "skip":
            continue
        trained_llm_hallucin_sum += int(pure_llm_hallucinates)
        if untuned_llm_hallucinates and pure_llm_hallucinates and not gnn_llm_hallucinates:  # noqa
            final_prnt_str += "Prompt: '" + question + "'\n"
            final_prnt_str += "Label: '" + correct_answer + "'\n"
            final_prnt_str += "Untuned LLM Output: '" + untuned_llm_pred + "'\n"  # noqa
            final_prnt_str += "Tuned LLM Output: '" + pure_llm_pred + "'\n"
            final_prnt_str += "GNN+LLM Output: '" + gnn_llm_pred + "'\n"
            final_prnt_str += "\n" + "#" * 20 + "\n\n"
    print("Total untuned LLM Hallucinations:", untuned_llm_hallucin_sum)
    print("Total tuned LLM Hallucinations:", trained_llm_hallucin_sum)
    print("Total GNN+LLM Hallucinations:", gnn_llm_hallucin_sum)
    percent = 100.0 * round(
        1 - (gnn_llm_hallucin_sum / untuned_llm_hallucin_sum), 2)
    print(f"GNN reduces untuned LLM hallucinations by: ~{percent}%")
    tuned_percent = 100.0 * round(
        1 - (gnn_llm_hallucin_sum / trained_llm_hallucin_sum), 2)
    print(f"GNN reduces tuned LLM hallucinations by: ~{tuned_percent}%")
    print("Note: hallucinations detected by regex hence the ~")
    print("Potential instances where GNN solves the hallucinations of LLM:")
    print(final_prnt_str)


if __name__ == "__main__":
    parser = argparse.ArgumentParser()
    parser.add_argument('--gnn_hidden_channels', type=int, default=1024)
    parser.add_argument('--num_gnn_layers', type=int, default=4)
    parser.add_argument('--lr', type=float, default=1e-5)
    parser.add_argument('--epochs', type=int, default=2)
    parser.add_argument('--batch_size', type=int, default=8)
    parser.add_argument('--eval_batch_size', type=int, default=16)
    parser.add_argument(
        "--checkpointing", action="store_true",
        help="Use this flag to checkpoint each time a \
        new best val loss is achieved")
    parser.add_argument(
        "--tiny_llama", action="store_true",
        help="This example uses LLAMA2 (7B) by default. \
        This flag will run the example with TinyLLAMA (1B).")

    args = parser.parse_args()
    # check if saved model
    retrain = True
    if path.exists("gnn_llm.pt") and path.exists("gnn_llm_eval_outs.pt"):
        print("Existing trained model found.")
        print("Would you like to retrain?")
        user_input = str(input("(y/n):")).lower()
        retrain = user_input == "y"
    else:
        retrain = True
    if retrain:
        since = time.time()
        prep_time, dataset, gnn_llm_eval_outs = train(
            since, args.epochs, args.gnn_hidden_channels, args.num_gnn_layers,
            args.batch_size, args.eval_batch_size, args.lr,
            checkpointing=args.checkpointing, tiny_llama=args.tiny_llama)
        torch.cuda.empty_cache()
        torch.cuda.reset_max_memory_allocated()
        gc.collect()
        e2e_time = round(time.time() - since, 2)
        print("E2E time (e2e_time) =", e2e_time, "seconds")
        print("E2E tme minus Prep Time =", e2e_time - prep_time, "seconds")
    else:
        gnn_llm_eval_outs = torch.load("gnn_llm_eval_outs.pt")
        dataset = WebQSPDataset()
    print("Here's a demo showcasing how GNN reduces LLM hallucinations:")
    minimal_demo(gnn_llm_eval_outs, dataset, args.lr, args.epochs,
                 args.batch_size, args.eval_batch_size)<|MERGE_RESOLUTION|>--- conflicted
+++ resolved
@@ -154,12 +154,8 @@
         if tiny_llama:
             model = GRetriever(llm_to_use="TinyLlama/TinyLlama-1.1B-Chat-v0.1",
                                gnn_hidden_channels=hidden_channels,
-<<<<<<< HEAD
                                num_gnn_layers=num_gnn_layers,
                                mlp_out_dim=2048)
-=======
-                               num_gnn_layers=num_gnn_layers, mlp_out_dim=2048)
->>>>>>> 8f4115b2
         else:
             model = GRetriever(gnn_hidden_channels=hidden_channels,
                                num_gnn_layers=num_gnn_layers)
