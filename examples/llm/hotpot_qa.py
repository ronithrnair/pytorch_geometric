import argparse
import os

import datasets
import torch
from tqdm import tqdm

from torch_geometric.nn.nlp import TXT2KG

if __name__ == '__main__':
    parser = argparse.ArgumentParser()
    parser.add_argument('--NV_NIM_KEY', type=str, default="")
    parser.add_argument('--local_lm', action="store_true")
    parser.add_argument('--percent_data', type=float, default=1.0)
    args = parser.parse_args()
    assert args.percent_data <= 100 and args.percent_data > 0
    if args.local_lm:
        kg_maker = TXT2KG(
            local_LM=True,
            chunk_size=512,
        )
    else:
        kg_maker = TXT2KG(
            NVIDIA_API_KEY=args.NV_NIM_KEY,
            chunk_size=512,
        )
    if os.path.exists("hotpot_kg.pt"):
        print("Re-using existing KG...")
        kg_maker.load_kg("hotpot_kg.pt")
    else:
        # Use training set for simplicity since our retrieval method is nonparametric
        raw_dataset = datasets.load_dataset('hotpotqa/hotpot_qa', 'fullwiki',
                                            trust_remote_code=True)["train"]
        # Build KG
        num_data_pts = len(raw_dataset)
        data_idxs = torch.randperm(num_data_pts)[0:int(num_data_pts *
                                                       args.percent_data /
                                                       100.0)]
        for idx in tqdm(data_idxs, desc="Building KG"):
            data_point = raw_dataset[int(idx)]
            q = data_point["question"]
            a = data_point["answer"]
            context_doc = ''
            for i in data_point["context"]["sentences"]:
                for sentence in i:
                    context_doc += sentence

            QA_pair = (q, a)
            kg_maker.add_doc_2_KG(
                txt=context_doc,
                QA_pair=QA_pair,
            )
        kg_maker.save_kg("hotpot_kg.pt")
    print(
        "Size of KG (number of triples) =",
        sum([
            len(rel_trips) for rel_trips in kg_maker.relevant_triples.values()
        ]))
    # (TODO) move these imports to top and uncomment once fully working
    from itertools import chain

    from torch_geometric.datasets.web_qsp_dataset import preprocess_triplet
    from torch_geometric.nn.nlp import SentenceTransformer
    from torch_geometric.utils.rag.backend_utils import (
        create_remote_backend_from_triplets,
        make_pcst_filter,
    )
    from torch_geometric.utils.rag.feature_store import (
        SentenceTransformerFeatureStore,
    )
    from torch_geometric.utils.rag.graph_store import (
        NeighborSamplingRAGGraphStore,
    )
<<<<<<< HEAD
    from torch_geometric.utils.rag.backend_utils import make_pcst_filter
    from torch_geometric.loader import RAGQueryLoader
=======
>>>>>>> c83544ee

    triples = chain.from_iterable(
        triple_set for triple_set in kg_maker.relevant_triples.values())
    device = torch.device("cuda" if torch.cuda.is_available() else "cpu")
    model = SentenceTransformer(
        model_name='sentence-transformers/all-roberta-large-v1').to(device)
    fs, gs = create_remote_backend_from_triplets(
        triplets=triples, node_embedding_model=model,
        node_method_to_call="encode", path="backend",
        pre_transform=preprocess_triplet, node_method_kwargs={
            "batch_size": min(len(kg_maker.relevant_triples), 256)
        }, graph_db=NeighborSamplingRAGGraphStore,
        feature_db=SentenceTransformerFeatureStore).load()
    query_loader = RAGQueryLoader(
        data=(fs, gs), seed_nodes_kwargs={"k_nodes":
                                          5}, seed_edges_kwargs={"k_edges": 5},
        sampler_kwargs={"num_neighbors": [50] * 2},
        local_filter=make_pcst_filter(triplets, model))
    """
    approx precision = num_relevant_out_of_retrieved/num_retrieved_triples
    We will use precision as a proxy for recall. This is because for recall,
    we must know how many relevant triples exist for each question,
    but this is not known.
    """
    precisions = []
    for QA_pair in kg_maker.relevant_triples.keys():
        relevant_triples = kg_maker.relevant_triples[QA_pair]
        q = QA_pair[0]
        retrieved_subgraph = query_loader.query(q)
        print("retrieved_subgraph=", retrieved_subgraph)
    #     retrieved_triples = # extract triples from subgraph
    #     num_relevant_out_of_retrieved = float(sum([int(bool(retrieved_triple in relevant_triples)) for retrieved_triple in retrieved_triples]))
    #     precisions.append(num_relevant_out_of_retrieved/len(retrieved_triples))
    # approx_precision = mean(precisions)<|MERGE_RESOLUTION|>--- conflicted
+++ resolved
@@ -71,11 +71,8 @@
     from torch_geometric.utils.rag.graph_store import (
         NeighborSamplingRAGGraphStore,
     )
-<<<<<<< HEAD
     from torch_geometric.utils.rag.backend_utils import make_pcst_filter
     from torch_geometric.loader import RAGQueryLoader
-=======
->>>>>>> c83544ee
 
     triples = chain.from_iterable(
         triple_set for triple_set in kg_maker.relevant_triples.values())
