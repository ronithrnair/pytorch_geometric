import functools
from enum import Enum
from typing import (
    Any,
    Callable,
    Dict,
    List,
    Literal,
    Optional,
    Set,
    Tuple,
    Union,
)

import torch
from torch import Tensor

import torch_geometric.typing
from torch_geometric.typing import SparseTensor
from torch_geometric.utils import index_sort

HANDLED_FUNCTIONS: Dict[Callable, Callable] = {}

SUPPORTED_DTYPES: Set[torch.dtype] = {
    torch.uint8,
    torch.int8,
    torch.int16,
    torch.int32,
    torch.int64,
}


class SortOrder(Enum):
    ROW = 'row'
    COL = 'col'


def implements(torch_function: Callable):
    r"""Registers a :pytorch:`PyTorch` function override."""
    @functools.wraps(torch_function)
    def decorator(my_function: Callable):
        HANDLED_FUNCTIONS[torch_function] = my_function
        return my_function

    return decorator


def assert_valid_dtype(tensor: Tensor):
    if tensor.dtype not in SUPPORTED_DTYPES:
        raise ValueError(f"'EdgeIndex' holds an unsupported data type "
                         f"(got '{tensor.dtype}', but expected one of "
                         f"{SUPPORTED_DTYPES})")


def assert_two_dimensional(tensor: Tensor):
    if tensor.dim() != 2:
        raise ValueError(f"'EdgeIndex' needs to be two-dimensional "
                         f"(got {tensor.dim()} dimensions)")
    if tensor.size(0) != 2:
        raise ValueError(f"'EdgeIndex' needs to have a shape of "
                         f"[2, *] (got {list(tensor.size())})")


def assert_contiguous(tensor: Tensor):
    if not tensor.is_contiguous():
        raise ValueError("'EdgeIndex' needs to be contiguous. Please call "
                         "`edge_index.contiguous()` before proceeding.")


class EdgeIndex(Tensor):
    r"""An advanced :obj:`edge_index` representation with additional (meta)data
    attached.

    :class:`EdgeIndex` is a :pytorch:`PyTorch` tensor, that holds an
    :obj:`edge_index` representation of shape :obj:`[2, num_edges]`.
    Edges are given as pairwise source and destination node indices in sparse
    COO format.

    While :class:`EdgeIndex` sub-classes a general :pytorch:`PyTorch` tensor,
    it can hold additional (meta)data, *i.e.*:

    * :obj:`sparse_size`: The underlying sparse matrix size
    * :obj:`sort_order`: The sort order (if present), either by row or column.

    Additionally, :class:`EdgeIndex` caches data for fast CSR or CSC conversion
    in case its representation is sorted, such as its :obj:`rowptr` or
    :obj:`colptr`, or the permutation vectors for fast conversion from CSR to
    CSC and vice versa.
    Caches are filled based on demand (*e.g.*, when calling
    :meth:`EdgeIndex.sort_by`), or when explicitly requested via
    :meth:`EdgeIndex.fill_cache`, and are maintained and adjusted over its
    lifespan (*e.g.*, when calling :meth:`EdgeIndex.flip`).

    This representation ensures for optimal computation in GNN message passing
    schemes, while preserving the ease-of-use of regular COO-based :pyg:`PyG`
    workflows.
    """
    # See "https://pytorch.org/docs/stable/notes/extending.html"
    # for a basic tutorial on how to subclass `torch.Tensor`.

    # The size of the underlying sparse matrix:
    _sparse_size: Tuple[Optional[int], Optional[int]] = (None, None)

    # Whether the `edge_index` represented is non-sorted (`None`), or sorted
    # based on row or column values.
    _sort_order: Optional[SortOrder] = None

    # An additional data cache:
    _rowptr: Optional[Tensor] = None  # The CSR `rowptr` in case sorted by row.
    _colptr: Optional[Tensor] = None  # The CSC `colptr` in case sorted by col.
    _csr2csc: Optional[Tensor] = None  # Permutation from CSR to CSC.
    _csc2csr: Optional[Tensor] = None  # Permutation from CSC to CSR.

    _value: Optional[Tensor] = None  # 1-element value for SpMM.

    def __new__(
        cls,
        data,
        *args,
        sparse_size: Tuple[Optional[int], Optional[int]] = (None, None),
        sort_order: Optional[Union[str, SortOrder]] = None,
        **kwargs,
    ):
        if not isinstance(data, Tensor):
            data = torch.tensor(data, *args, **kwargs)
        elif len(args) > 0:
            raise TypeError(
                f"new() received an invalid combination of arguments - got "
                f"(Tensor, {', '.join(str(type(arg)) for arg in args)})")
        elif len(kwargs) > 0:
            raise TypeError(f"new() received invalid keyword arguments - got "
                            f"{set(kwargs.keys())})")

        assert isinstance(data, Tensor)
        assert_valid_dtype(data)
        assert_two_dimensional(data)
        assert_contiguous(data)

        out = super().__new__(cls, data)

        # Attach metadata:
        out._sparse_size = sparse_size
        out._sort_order = None if sort_order is None else SortOrder(sort_order)

        return out

    def validate(self) -> 'EdgeIndex':
        r"""Validates the :class:`EdgeIndex` representation, i.e., it ensures
        * that :class:`EdgeIndex` only holds valid entries.
        * that the sort order is correctly set.
        """
        assert_valid_dtype(self)
        assert_two_dimensional(self)
        assert_contiguous(self)

        if self.numel() > 0 and self.min() < 0:
            raise ValueError(f"'{self.__class__.__name__}' contains negative "
                             f"indices (got {int(self.min())})")

        if (self.numel() > 0 and self.num_rows is not None
                and self[0].max() >= self.num_rows):
            raise ValueError(f"'{self.__class__.__name__}' contains larger "
                             f"indices than its number of rows "
                             f"(got {int(self[0].max())}, but expected values "
                             f"smaller than {self.num_rows})")

        if (self.numel() > 0 and self.num_cols is not None
                and self[1].max() >= self.num_cols):
            raise ValueError(f"'{self.__class__.__name__}' contains larger "
                             f"indices than its number of columns "
                             f"(got {int(self[1].max())}, but expected values "
                             f"smaller than {self.num_cols})")

        if self._sort_order == SortOrder.ROW and (self[0].diff() < 0).any():
            raise ValueError(f"'{self.__class__.__name__}' is not sorted by "
                             f"row indices")

        if self._sort_order == SortOrder.COL and (self[1].diff() < 0).any():
            raise ValueError(f"'{self.__class__.__name__}' is not sorted by "
                             f"column indices")

        return self

    @property
    def sparse_size(self) -> Tuple[Optional[int], Optional[int]]:
        r"""The size of the underlying sparse matrix."""
        return self._sparse_size

    def get_sparse_size(self) -> Tuple[int, int]:
        r"""The size of the underlying sparse matrix.
        Automatically computed and cached when not explicitly set.
        """
        return (self.get_num_rows(), self.get_num_cols())

    @property
    def num_rows(self) -> Optional[int]:
        r"""The number of rows of the underlying sparse matrix."""
        return self._sparse_size[0]

    def get_num_rows(self) -> int:
        r"""The number of rows of the underlying sparse matrix.
        Automatically computed and cached when not explicitly set.
        """
        if self.num_rows is None:
            self._sparse_size = (
                int(self[0].max()) + 1 if self.numel() > 0 else 0,
                self.num_cols,
            )

        return self.num_rows

    @property
    def num_cols(self) -> Optional[int]:
        r"""The number of columns of the underlying sparse matrix."""
        return self._sparse_size[1]

    def get_num_cols(self) -> int:
        r"""The number of columns of the underlying sparse matrix.
        Automatically computed and cached when not explicitly set.
        """
        if self.num_cols is None:
            self._sparse_size = (
                self.num_rows,
                int(self[1].max()) + 1 if self.numel() > 0 else 0,
            )

        return self.num_cols

    @property
    def sort_order(self) -> Optional[str]:
        r"""The sort order of indices, either :obj:`"row"`, :obj:`"col"` or
        :obj:`None`.
        """
        return None if self._sort_order is None else self._sort_order.value

    def get_rowptr(self) -> Tensor:
        r"""Returns the :obj:`rowptr` vector of :class:`EdgeIndex`, a
        compressed representation of row indices in case :class:`EdgeIndex` is
        sorted by rows.
        """
        if self._sort_order != SortOrder.ROW:
            raise ValueError(
                f"Cannot access 'rowptr' in '{self.__class__.__name__}' "
                f"since it is not sorted by rows (got '{self.sort_order}')")

        if self._rowptr is not None:
            return self._rowptr

        self._rowptr = torch._convert_indices_from_coo_to_csr(
            self[0], self.get_num_rows(), out_int32=self.dtype != torch.int64)
        self._rowptr = self._rowptr.to(self.dtype)

        return self._rowptr

    def get_colptr(self) -> Tensor:
        r"""Returns the :obj:`colptr` vector of :class:`EdgeIndex`, a
        compressed representation of column indices in case :class:`EdgeIndex`
        is sorted by columns.
        """
        if self._sort_order != SortOrder.COL:
            raise ValueError(
                f"Cannot access 'colptr' in '{self.__class__.__name__}' "
                f"since it is not sorted by columns (got '{self.sort_order}')")

        if self._colptr is not None:
            return self._colptr

        self._colptr = torch._convert_indices_from_coo_to_csr(
            self[1], self.get_num_cols(), out_int32=self.dtype != torch.int64)
        self._colptr = self._colptr.to(self.dtype)

        return self._colptr

    def get_value(self, dtype: Optional[torch.dtype] = None) -> Tensor:
        if self._value is not None:
            return self._value  # TODO Respect `dtype`

        if (torch_geometric.typing.WITH_PT20
                and not torch_geometric.typing.WITH_ARM):
            value = torch.ones(1, dtype=dtype, device=self.device)
            value = value.expand(self.size(1))
        else:
            value = torch.ones(self.size(1), dtype=dtype, device=self.device)

        self._value = value

        return self._value

    def fill_cache_(self) -> 'EdgeIndex':
        r"""Fills the cache with (meta)data information.
        No-op in case :class:`EdgeIndex` is not sorted.
        """
        self.get_num_rows()
        self.get_num_cols()

        if self._sort_order == SortOrder.ROW:
            self.get_rowptr()
        if self._sort_order == SortOrder.COL:
            self.get_colptr()

        return self

    def as_tensor(self) -> Tensor:
        r"""Zero-copies the :class:`EdgeIndex` representation back to a
        :class:`torch.Tensor` representation.
        """
        return self.as_subclass(Tensor)

    def sort_by(
        self,
        sort_order: Union[str, SortOrder],
        stable: bool = False,
    ) -> torch.return_types.sort:
        r"""Sorts the elements by row or column values.

        Args:
            sort_order (str): The sort order, either :obj:`"row"` or
                :obj:`"col"`.
            stable (bool, optional): Makes the sorting routine stable, which
                guarantees that the order of equivalent elements is preserved.
                (default: :obj:`False`)
        """
        sort_order = SortOrder(sort_order)

        if self._sort_order == sort_order:  # Nothing to do.
            perm = torch.arange(self.size(1), device=self.device)
            return torch.return_types.sort([self, perm])

        # If conversion from CSR->CSC or CSC->CSR is known, make use of it:
        if (self._sort_order == SortOrder.ROW and sort_order == SortOrder.COL
                and self._csr2csc is not None):

            edge_index = self.as_tensor()[:, self._csr2csc]
            perm = self._csr2csc

        elif (self._sort_order == SortOrder.COL and sort_order == SortOrder.ROW
              and self._csc2csr is not None):

            edge_index = self.as_tensor()[:, self._csc2csr]
            perm = self._csc2csr

        # Otherwise, perform sorting:
        elif sort_order == SortOrder.ROW:
            row, perm = index_sort(self.as_tensor()[0], self.num_rows, stable)
            edge_index = torch.stack([row, self.as_tensor()[1][perm]], dim=0)

        else:
            col, perm = index_sort(self.as_tensor()[1], self.num_cols, stable)
            edge_index = torch.stack([self.as_tensor()[0][perm], col], dim=0)

        out = self.__class__(edge_index)

        # We can fully fill metadata and cache:
        out._sparse_size = self.sparse_size
        out._sort_order = sort_order
        out._rowptr = self._rowptr
        out._colptr = self._colptr
        out._csr2csc = self._csr2csc
        out._csc2csr = self._csc2csr
        out._value = self._value

        # Fill information for faster future CSR->CSC or CSC->CSR conversion:
        if self._sort_order == SortOrder.ROW and sort_order == SortOrder.COL:
            out._csr2csc = self._csr2csc = perm
        elif self._sort_order == SortOrder.COL and sort_order == SortOrder.ROW:
            out._csc2csr = self._csc2csr = perm

        return torch.return_types.sort([out, perm])

    def to_sparse_tensor(
        self,
        value: Optional[Tensor] = None,
    ) -> SparseTensor:
        r"""Converts the :class:`EdgeIndex` representation to a
        :class:`torch_sparse.SparseTensor`. Requires that :obj:`torch-sparse`
        is installed.

        Args:
            value (torch.Tensor, optional): The values of non-zero indices.
                (default: :obj:`None`)
        """
        is_sorted = self._sort_order == SortOrder.ROW

        return SparseTensor(
            row=self[0],
            col=self[1],
            rowptr=self.get_rowptr() if is_sorted else None,
            value=value,
            sparse_sizes=self.get_sparse_size(),
            is_sorted=is_sorted,
            trust_data=True,
        )

    @classmethod
    def __torch_function__(cls, func, types, args=(), kwargs=None):
        # `EdgeIndex` should be treated as a regular PyTorch tensor for all
        # standard PyTorch functionalities. However,
        # * some of its metadata can be transferred to new functions, e.g.,
        #   `torch.cat(dim=1)` can inherit the sparse matrix size, or
        #   `torch.narrow(dim=1)` can inherit cached pointers.
        # * not all operations lead to valid `EdgeIndex` tensors again, e.g.,
        #   `torch.sum()` does not yield a `EdgeIndex` as its output, or
        #   `torch.cat(dim=0) violates the [2, *] shape assumption.

        # To account for this, we hold a number of `HANDLED_FUNCTIONS` that
        # implement specific functions for valid `EdgeIndex` routines.
        if func in HANDLED_FUNCTIONS:
            return HANDLED_FUNCTIONS[func](*args, **(kwargs or {}))

        # For all other PyTorch functions, we return a vanilla PyTorch tensor.
        types = tuple(torch.Tensor if issubclass(t, cls) else t for t in types)
        return Tensor.__torch_function__(func, types, args, kwargs)


def apply_(
    tensor: EdgeIndex,
    fn: Callable,
    *args,
    **kwargs,
) -> EdgeIndex:

    out = Tensor.__torch_function__(fn, (Tensor, ), (tensor, ) + args, kwargs)
    out = out.as_subclass(EdgeIndex)

    # Copy metadata:
    out._sparse_size = tensor.sparse_size
    out._sort_order = tensor._sort_order

    # Convert cache:
    if tensor._rowptr is not None:
        out._rowptr = fn(tensor._rowptr, *args, **kwargs)
    if tensor._colptr is not None:
        out._colptr = fn(tensor._colptr, *args, **kwargs)
    if tensor._csr2csc is not None:
        out._csr2csc = fn(tensor._csr2csc, *args, **kwargs)
    if tensor._csc2csr is not None:
        out._csc2csr = fn(tensor._csc2csr, *args, **kwargs)

    return out


@implements(torch.clone)
@implements(Tensor.clone)
def clone(tensor: EdgeIndex) -> EdgeIndex:
    return apply_(tensor, Tensor.clone)


@implements(Tensor.to)
def to(tensor: EdgeIndex, *args, **kwargs) -> EdgeIndex:
    out = apply_(tensor, Tensor.to, *args, **kwargs)

    if out.dtype not in SUPPORTED_DTYPES:
        out = out.as_tensor()

    return out


@implements(Tensor.cpu)
def cpu(tensor: EdgeIndex, *args, **kwargs) -> EdgeIndex:
    return apply_(tensor, Tensor.cpu, *args, **kwargs)


@implements(Tensor.cuda)
def cuda(tensor: EdgeIndex, *args, **kwargs) -> EdgeIndex:
    return apply_(tensor, Tensor.cuda, *args, **kwargs)


@implements(Tensor.share_memory_)
def share_memory_(tensor: EdgeIndex) -> EdgeIndex:
    return apply_(tensor, Tensor.share_memory_)


@implements(Tensor.contiguous)
def contiguous(tensor: EdgeIndex) -> EdgeIndex:
    return apply_(tensor, Tensor.contiguous)


@implements(torch.cat)
def cat(
    tensors: List[Union[EdgeIndex, Tensor]],
    dim: int = 0,
) -> Union[EdgeIndex, Tensor]:

    out = Tensor.__torch_function__(torch.cat, (Tensor, ), (tensors, dim))

    if dim != 1 and dim != -1:  # No valid `EdgeIndex` anymore.
        return out

    out = out.as_subclass(EdgeIndex)

    # Post-process `sparse_size`:
    num_rows = 0
    for tensor in tensors:
        if not isinstance(tensor, EdgeIndex) or tensor.num_rows is None:
            num_rows = None
            break
        num_rows = max(num_rows, tensor.num_rows)

    num_cols = 0
    for tensor in tensors:
        if not isinstance(tensor, EdgeIndex) or tensor.num_cols is None:
            num_cols = None
            break
        num_cols = max(num_cols, tensor.num_cols)

    out._sparse_size = (num_rows, num_cols)

    return out


@implements(torch.flip)
@implements(Tensor.flip)
def flip(
    input: EdgeIndex,
    dims: Union[int, List[int], Tuple[int, ...]],
) -> Union[EdgeIndex, Tensor]:

    if isinstance(dims, int):
        dims = [dims]
    assert isinstance(dims, (tuple, list))

    out = Tensor.__torch_function__(torch.flip, (Tensor, ), (input, dims))
    out = out.as_subclass(EdgeIndex)

    # Flip metadata and cache:
    if 0 in dims or -2 in dims:
        out._sparse_size = input.sparse_size[::-1]

    if len(dims) == 1 and (dims[0] == 0 or dims[0] == -2):
        if input._sort_order == SortOrder.ROW:
            out._sort_order = SortOrder.COL
        elif input._sort_order == SortOrder.COL:
            out._sort_order = SortOrder.ROW

        out._rowptr = input._colptr
        out._colptr = input._rowptr
        out._csr2csc = input._csc2csr
        out._csc2csr = input._csr2csc

    out._value = input._value

    return out


@implements(torch.index_select)
@implements(Tensor.index_select)
def index_select(
    input: EdgeIndex,
    dim: int,
    index: Tensor,
) -> Union[EdgeIndex, Tensor]:

    out = Tensor.__torch_function__(  #
        torch.index_select, (Tensor, ), (input, dim, index))

    if dim == 1 or dim == -1:
        out = out.as_subclass(EdgeIndex)
        out._sparse_size = input.sparse_size

    return out


@implements(torch.narrow)
@implements(Tensor.narrow)
def narrow(
    input: EdgeIndex,
    dim: int,
    start: Union[int, Tensor],
    length: int,
) -> Union[EdgeIndex, Tensor]:

    out = Tensor.__torch_function__(  #
        torch.narrow, (Tensor, ), (input, dim, start, length))

    if dim == 1 or dim == -1:
        out = out.as_subclass(EdgeIndex)
        out._sparse_size = input.sparse_size
        # NOTE We could potentially maintain `rowptr`/`colptr` attributes here,
        # but it is not really clear if this is worth it. The most important
        # information, the sort order, needs to be maintained though:
        out._sort_order = input._sort_order

    return out


@implements(Tensor.__getitem__)
def getitem(input: EdgeIndex, index: Any) -> Union[EdgeIndex, Tensor]:
    out = Tensor.__torch_function__(  #
        Tensor.__getitem__, (Tensor, ), (input, index))

    # There exists 3 possible index types that map back to a valid `EdgeIndex`,
    # and all include selecting/filtering in the last dimension only:
    def is_last_dim_select(i: Any) -> bool:
        # Maps to true for `__getitem__` requests of the form
        # `tensor[..., index]` or `tensor[:, index]`.
        if not isinstance(i, tuple) or len(i) != 2:
            return False
        if i[0] == Ellipsis:
            return True
        if not isinstance(i[0], slice):
            return False
        return i[0].start is None and i[0].stop is None and i[0].step is None

    is_valid = is_last_dim_select(index)

    # 1. `edge_index[:, mask]` or `edge_index[..., mask]`.
    if is_valid and isinstance(index[1], (torch.BoolTensor, torch.ByteTensor)):
        out = out.as_subclass(EdgeIndex)
        out._sparse_size = input.sparse_size
        out._sort_order = input._sort_order

    # 2. `edge_index[:, index]` or `edge_index[..., index]`.
    elif is_valid and isinstance(index[1], Tensor):
        out = out.as_subclass(EdgeIndex)
        out._sparse_size = input.sparse_size

    # 3. `edge_index[:, slice]` or `edge_index[..., slice]`.
    elif is_valid and isinstance(index[1], slice):
        out = out.as_subclass(EdgeIndex)
        out._sparse_size = input.sparse_size
        if index[1].step is None or index[1].step > 0:
            out._sort_order = input._sort_order

    return out


@implements(Tensor.to_dense)
def to_dense(
    tensor: EdgeIndex,
    dtype: Optional[torch.dtype] = None,
    value: Optional[Tensor] = None,
) -> Tensor:

    # TODO Respect duplicate edges.

    dtype = value.dtype if value is not None else dtype

    size = tensor.get_sparse_size()
    if value is not None and value.dim() > 1:
        size = size + value.shape[1:]

    out = torch.zeros(size, dtype=dtype, device=tensor.device)
    out[tensor[0], tensor[1]] = value if value is not None else 1

    return out


# `to_sparse_coo()` uses `to_sparse(layout=None)` dispatch logic:
def to_sparse_coo(tensor: EdgeIndex, value: Optional[Tensor] = None) -> Tensor:
    out = torch.sparse_coo_tensor(
        indices=tensor.as_tensor(),
        values=tensor.get_value() if value is None else value,
        size=tensor.get_sparse_size(),
        device=tensor.device,
    )

    if tensor._sort_order == SortOrder.ROW:
        out = out._coalesced_(True)

    return out


@implements(Tensor.to_sparse_csr)
def to_sparse_csr(tensor: EdgeIndex, value: Optional[Tensor] = None) -> Tensor:
    return torch.sparse_csr_tensor(
        crow_indices=tensor.get_rowptr(),
        col_indices=tensor[1],
        values=tensor.get_value() if value is None else value,
        size=tensor.get_sparse_size(),
        device=tensor.device,
    )


if torch_geometric.typing.WITH_PT112:

    @implements(Tensor.to_sparse_csc)
    def to_sparse_csc(
        tensor: EdgeIndex,
        value: Optional[Tensor] = None,
    ) -> Tensor:
        return torch.sparse_csc_tensor(
            ccol_indices=tensor.get_colptr(),
            row_indices=tensor[0],
<<<<<<< HEAD
            value=tensor.get_value() if value is None else value,
=======
            values=tensor.get_value() if value is None else value,
>>>>>>> 98af5853
            size=tensor.get_sparse_size(),
            device=tensor.device,
        )

else:

    def to_sparse_csc(
        tensor: EdgeIndex,
        value: Optional[Tensor] = None,
    ) -> Tensor:
        raise NotImplementedError(
            "'to_sparse_csc' not supported for PyTorch < 1.12")


if torch_geometric.typing.WITH_PT20:

    @implements(Tensor.to_sparse)
    def to_sparse(
        tensor: EdgeIndex,
        *,
        layout: Optional[torch.layout] = None,
        value: Optional[Tensor] = None,
    ) -> Tensor:

        if layout is None or layout == torch.sparse_coo:
            return to_sparse_coo(tensor, value)
        if layout == torch.sparse_csr:
            return to_sparse_csr(tensor, value)
        if torch_geometric.typing.WITH_PT112 and layout == torch.sparse_csc:
            return to_sparse_csc(tensor, value)

        raise ValueError(f"Unexpected tensor layout (got '{layout}')")

else:

    @implements(Tensor.to_sparse)
    def to_sparse(tensor: EdgeIndex, value: Optional[Tensor] = None) -> Tensor:
        return to_sparse_coo(tensor, value)


ReduceType = Literal['sum', 'mean', 'min', 'max']


class SparseDenseMatmul(torch.autograd.Function):
    @staticmethod
    def forward(
        ctx,
        input: EdgeIndex,
        other: Tensor,
        input_value: Optional[Tensor] = None,
        reduce: ReduceType = 'sum',
    ) -> Tensor:

        if input._sort_order != SortOrder.ROW:
            raise ValueError("Sparse-dense matrix multiplication requires "
                             "'EdgeIndex' to be sorted by rows")

        if reduce != 'sum':
            raise NotImplementedError("`reduce='{reduce}'` not yet supported")

        if other.requires_grad:
            ctx.save_for_backward(input, input_value)

<<<<<<< HEAD
        other = other.detach()
        if input_value is not None:
            input_value = input_value.detach()

        if torch_geometric.typing.WITH_TORCH_SPARSE:
            # If `torch-sparse` is available, it still provides a faster
            # sparse-dense matmul code path (after all these years...):
            rowptr, col = input.get_rowptr(), input[1]
            return torch.ops.torch_sparse.spmm_sum(  #
                None, rowptr, col, input_value, None, None, other)

        input_value = input.get_value() if input_value is None else input_value
        adj = to_sparse_csr(input, input_value)
=======
        input_value = input.get_value() if input_value is None else input_value
        adj = to_sparse_csr(input, input_value)  # Requires `sort_order="row"`.
>>>>>>> 98af5853

        return adj @ other

    @staticmethod
    def backward(
        ctx,
        out_grad: Tensor,
    ) -> Tuple[None, Optional[Tensor], None, None]:

        other_grad: Optional[Tensor] = None
        if ctx.needs_input_grad[1]:
            input, input_value = ctx.saved_tensors

            # We need to compute `adj.t() @ out_grad`. For the transpose, we
            # first sort by column and then create a CSR matrix from it.
<<<<<<< HEAD
            # We can call `input.flip(0)` here and create a sparse CSR matrix
            # from it, but creating it via `colptr` directly is more efficient:
=======
>>>>>>> 98af5853
            # Note that the sort result is cached across multiple applications.
            input, perm = input.sort_by(SortOrder.COL)
            colptr, row = input.get_colptr(), input[0]
            if input_value is not None:
                input_value = input_value.detach()[perm]

            if torch_geometric.typing.WITH_TORCH_CLUSTER:
                other_grad = torch.ops.torch_sparse.spmm_sum(  #
                    None, colptr, row, input_value, None, None, out_grad)

            else:
<<<<<<< HEAD
                if input_value is None:
                    input_value = input.get_value()

                adj_t = torch.sparse_csr_tensor(
                    crow_indices=input.get_colptr(),
                    col_indices=input[0],
                    values=input_value,
                    size=input.get_sparse_size()[::-1],
                    device=input.device,
                )
=======
                input_value = input.get_value()
>>>>>>> 98af5853

                other_grad = adj_t @ out_grad

        if ctx.needs_input_grad[2]:
            raise NotImplementedError("Gradient computation for 'input_value' "
                                      "not yet supported")

        return None, other_grad, None, None


@implements(torch.matmul)
@implements(Tensor.matmul)
def matmul(
    input: EdgeIndex,
    other: Union[Tensor, EdgeIndex],
    input_value: Optional[Tensor] = None,
    other_value: Optional[Tensor] = None,
    reduce: ReduceType = 'sum',
) -> Union[Tensor, Tuple[EdgeIndex, Tensor]]:

    assert reduce in ['sum']

    if not isinstance(other, EdgeIndex):
        if other_value is not None:
            raise ValueError("'other_value' not supported for sparse-dense "
                             "matrix multiplication")
        return SparseDenseMatmul.apply(input, other, input_value, reduce)

    if input._sort_order == SortOrder.COL:
        input = to_sparse_csc(input, input_value)
    else:
        input = to_sparse_csr(input, input_value)

    if other._sort_order == SortOrder.COL:
        other = to_sparse_csc(other, other_value)
    else:
        other = to_sparse_csr(other, other_value)

    return torch.matmul(input, other)<|MERGE_RESOLUTION|>--- conflicted
+++ resolved
@@ -681,11 +681,7 @@
         return torch.sparse_csc_tensor(
             ccol_indices=tensor.get_colptr(),
             row_indices=tensor[0],
-<<<<<<< HEAD
-            value=tensor.get_value() if value is None else value,
-=======
             values=tensor.get_value() if value is None else value,
->>>>>>> 98af5853
             size=tensor.get_sparse_size(),
             device=tensor.device,
         )
@@ -749,7 +745,6 @@
         if other.requires_grad:
             ctx.save_for_backward(input, input_value)
 
-<<<<<<< HEAD
         other = other.detach()
         if input_value is not None:
             input_value = input_value.detach()
@@ -763,10 +758,6 @@
 
         input_value = input.get_value() if input_value is None else input_value
         adj = to_sparse_csr(input, input_value)
-=======
-        input_value = input.get_value() if input_value is None else input_value
-        adj = to_sparse_csr(input, input_value)  # Requires `sort_order="row"`.
->>>>>>> 98af5853
 
         return adj @ other
 
@@ -782,11 +773,8 @@
 
             # We need to compute `adj.t() @ out_grad`. For the transpose, we
             # first sort by column and then create a CSR matrix from it.
-<<<<<<< HEAD
             # We can call `input.flip(0)` here and create a sparse CSR matrix
             # from it, but creating it via `colptr` directly is more efficient:
-=======
->>>>>>> 98af5853
             # Note that the sort result is cached across multiple applications.
             input, perm = input.sort_by(SortOrder.COL)
             colptr, row = input.get_colptr(), input[0]
@@ -798,7 +786,6 @@
                     None, colptr, row, input_value, None, None, out_grad)
 
             else:
-<<<<<<< HEAD
                 if input_value is None:
                     input_value = input.get_value()
 
@@ -809,9 +796,6 @@
                     size=input.get_sparse_size()[::-1],
                     device=input.device,
                 )
-=======
-                input_value = input.get_value()
->>>>>>> 98af5853
 
                 other_grad = adj_t @ out_grad
 
