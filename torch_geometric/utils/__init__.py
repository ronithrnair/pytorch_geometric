--- conflicted
+++ resolved
@@ -48,7 +48,6 @@
 from .smiles import from_rdmol, to_rdmol, from_smiles, to_smiles
 from .random import (erdos_renyi_graph, stochastic_blockmodel_graph,
                      barabasi_albert_graph)
-<<<<<<< HEAD
 from ._negative_sampling import (negative_sampling, batched_negative_sampling,
                                  structured_negative_sampling,
                                  structured_negative_sampling_feasible)
@@ -58,7 +57,6 @@
 from ._trim_to_layer import trim_to_layer
 from .ppr import get_ppr
 from ._train_test_split_edges import train_test_split_edges
-=======
 from .hetero import group_hetero_graph
 from .negative_sampling import (negative_sampling,
                                 structured_negative_sampling,
@@ -67,7 +65,6 @@
 from .metric import (accuracy, true_positive, true_negative, false_positive,
                      false_negative, precision, recall, f1_score,
                      intersection_and_union, mean_iou)
->>>>>>> 6c12d6ef
 
 __all__ = [
     'scatter',
