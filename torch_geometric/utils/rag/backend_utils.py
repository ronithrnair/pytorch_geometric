--- conflicted
+++ resolved
@@ -238,12 +238,8 @@
         print("PCST requires `pip install pandas`")
         quit()
     all_nodes = []
-<<<<<<< HEAD
     print("triples=", triples)
-    for triple in triples:   
-=======
     for triple in triples:
->>>>>>> 426ad189
         all_nodes += [triple[0]] + [triple[2]]
     full_textual_nodes = list(set(all_nodes))
     print("full_textual_nodes=", full_textual_nodes)
