from dataclasses import dataclass
from typing import Dict, List, Optional, Tuple, Union

import numpy as np
import torch
from torch import Tensor

from torch_geometric.data import HeteroData
from torch_geometric.distributed.local_feature_store import LocalFeatureStore
from torch_geometric.distributed.local_graph_store import LocalGraphStore
from torch_geometric.sampler import SamplerOutput
from torch_geometric.typing import EdgeType, NodeType


@dataclass
class DistEdgeHeteroSamplerInput:
    r"""The sampling input of
    :meth:`~torch_geometric.dstributed.DistNeighborSampler.node_sample` used
    during distributed heterogeneous link sampling when source and target node
    types of an input edge are different.

    Args:
        input_id (torch.Tensor, optional): The indices of the data loader input
            of the current mini-batch.
        node_dict (Dict[NodeType, torch.Tensor]): The indices of seed nodes of
            a given node types to start sampling from.
        time_dict (Dict[NodeType, torch.Tensor], optional): The timestamp for
            the seed nodes of a given node types. (default: :obj:`None`)
        input_type (str, optional): The input node type. (default: :obj:`None`)
    """
    input_id: Optional[Tensor]
    node_dict: Dict[NodeType, Tensor]
    time_dict: Optional[Dict[NodeType, Tensor]] = None
    input_type: Optional[EdgeType] = None


class NodeDict:
    r"""Class used during heterogeneous sampling.
    1) The nodes to serve as source nodes in the next layer.
    2) The nodes with duplicates that are further needed to create COO output.
    3) The output nodes without duplicates.
    """
    def __init__(self, node_types, num_hops):
        self.src: Dict[NodeType, List[Tensor]] = {
            k: (num_hops + 1) * [torch.empty(0, dtype=torch.int64)]
            for k in node_types
        }
        self.with_dupl: Dict[NodeType, Tensor] = {
            k: torch.empty(0, dtype=torch.int64)
            for k in node_types
        }
        self.out: Dict[NodeType, Tensor] = {
            k: torch.empty(0, dtype=torch.int64)
            for k in node_types
        }
        self.seed_time: Dict[NodeType, List[Tensor]] = {
            k: num_hops * [torch.empty(0, dtype=torch.int64)]
            for k in node_types
        }


class BatchDict:
    r"""Class used during disjoint heterogeneous sampling.
    1) The batch to serve as initial subgraph IDs for source nodes in the next
       layer.
    2) The subgraph IDs with duplicates that are further needed to create COO
       output.
    3) The output subgraph IDs without duplicates.
    """
    def __init__(self, node_types, num_hops):
        self.src: Dict[NodeType, List[Tensor]] = {
            k: (num_hops + 1) * [torch.empty(0, dtype=torch.int64)]
            for k in node_types
        }
        self.with_dupl: Dict[NodeType, Tensor] = {
            k: torch.empty(0, dtype=torch.int64)
            for k in node_types
        }
        self.out: Dict[NodeType, Tensor] = {
            k: torch.empty(0, dtype=torch.int64)
            for k in node_types
        }


def remove_duplicates(
    out: SamplerOutput,
    node: Tensor,
    batch: Optional[Tensor] = None,
    disjoint: bool = False,
) -> Tuple[Tensor, Tensor, Optional[Tensor], Optional[Tensor]]:
    num_nodes = node.numel()
    node_combined = torch.cat([node, out.node])

    if not disjoint:
        _, idx = np.unique(node_combined.cpu().numpy(), return_index=True)
        idx = torch.from_numpy(idx).to(node.device).sort().values

        node = node_combined[idx]
        src = node[num_nodes:]

        return (src, node, None, None)

    else:
        batch_combined = torch.cat([batch, out.batch])
        node_batch = torch.stack([batch_combined, node_combined], dim=0)

        _, idx = np.unique(node_batch.cpu().numpy(), axis=1, return_index=True)
        idx = torch.from_numpy(idx).to(node.device).sort().values

        batch = batch_combined[idx]
        node = node_combined[idx]
        src_batch = batch[num_nodes:]
        src = node[num_nodes:]

        return (src, node, src_batch, batch)


def filter_dist_store(
    feature_store: LocalFeatureStore,
    graph_store: LocalGraphStore,
    node_dict: Dict[str, Tensor],
    row_dict: Dict[str, Tensor],
    col_dict: Dict[str, Tensor],
    edge_dict: Dict[str, Optional[Tensor]],
    custom_cls: Optional[HeteroData] = None,
    meta: Optional[Dict[str, Tensor]] = None,
    input_type: str = None,
) -> HeteroData:
    r"""Constructs a :class:`HeteroData` object from a feature store that only
    holds nodes in `node` end edges in `edge` for each node and edge type,
    respectively. Sorted attribute values are provided as metadata from
    :class:`DistNeighborSampler`.
    """
    # Construct a new `HeteroData` object:
    data = custom_cls() if custom_cls is not None else HeteroData()
    nfeats, labels, efeats = meta[-3:]

    # Filter edge storage:
    required_edge_attrs = []
    for attr in graph_store.get_all_edge_attrs():
        key = attr.edge_type
        if key in row_dict and key in col_dict:
            required_edge_attrs.append(attr)
            edge_index = torch.stack([row_dict[key], col_dict[key]], dim=0)
            data[attr.edge_type].edge_index = edge_index

    # Filter node storage:
    required_node_attrs = []
    for attr in feature_store.get_all_tensor_attrs():
        if attr.group_name in node_dict:
            attr.index = node_dict[attr.group_name]
            required_node_attrs.append(attr)
            data[attr.group_name].num_nodes = attr.index.size(0)

    if nfeats:
        for attr in required_node_attrs:
            if nfeats[attr.group_name] is not None:
                data[attr.group_name][attr.attr_name] = nfeats[attr.group_name]

    if efeats:
        for attr in required_edge_attrs:
            if efeats[attr.edge_type] is not None:
                data[attr.edge_type].edge_attr = efeats[attr.edge_type]

<<<<<<< HEAD
    if nlabels:
        data[input_type].y = nlabels[input_type]
=======
    if labels:
        data[input_type].y = labels[input_type]
>>>>>>> 25b2f208

    return data


def as_str(inputs: Union[NodeType, EdgeType]) -> str:
    if isinstance(inputs, NodeType):
        return inputs
    elif isinstance(inputs, (list, tuple)) and len(inputs) == 3:
        return '__'.join(inputs)
    return ''


def reverse_edge_type(etype: EdgeType) -> EdgeType:
    src, rel, dst = etype
    if src != dst:
        if rel.split('_', 1)[0] == 'rev':
            # undirected edge with `rev_` prefix.
            rel = rel.split('_', 1)[1]
        else:
            rel = 'rev_' + rel

    return dst, rel, src<|MERGE_RESOLUTION|>--- conflicted
+++ resolved
@@ -162,13 +162,8 @@
             if efeats[attr.edge_type] is not None:
                 data[attr.edge_type].edge_attr = efeats[attr.edge_type]
 
-<<<<<<< HEAD
-    if nlabels:
-        data[input_type].y = nlabels[input_type]
-=======
     if labels:
         data[input_type].y = labels[input_type]
->>>>>>> 25b2f208
 
     return data
 
