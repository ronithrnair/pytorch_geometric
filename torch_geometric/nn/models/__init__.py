--- conflicted
+++ resolved
@@ -18,7 +18,6 @@
 from .tgn import TGNMemory
 from .label_prop import LabelPropagation
 from .correct_and_smooth import CorrectAndSmooth
-<<<<<<< HEAD
 from .attentive_fp import AttentiveFP
 from .rect import RECT_L
 from .linkx import LINKX
@@ -36,9 +35,7 @@
 # Deprecated:
 from torch_geometric.explain.algorithm.captum import (to_captum_input,
                                                       captum_output_to_dicts)
-=======
 from .nars import NARS
->>>>>>> 6c12d6ef
 
 __all__ = classes = [
     'MLP',
@@ -72,7 +69,6 @@
     'TGNMemory',
     'LabelPropagation',
     'CorrectAndSmooth',
-<<<<<<< HEAD
     'AttentiveFP',
     'RECT_L',
     'LINKX',
@@ -87,10 +83,5 @@
     'GITMol',
     'MoleculeGPT',
     'GLEM',
-]
-=======
     'NARS',
-]
-
-classes = sorted(__all__)
->>>>>>> 6c12d6ef
+]