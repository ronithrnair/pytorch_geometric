import inspect
import os.path as osp
import random
import re
<<<<<<< HEAD
import typing
=======
>>>>>>> 2145eb4e
from inspect import Parameter
from itertools import chain
from typing import (
    Any,
    Callable,
    Dict,
    List,
    Optional,
    OrderedDict,
    Set,
    Tuple,
    Union,
    get_type_hints,
)

import torch
from torch import Tensor
from torch.utils.hooks import RemovableHandle

from torch_geometric.nn.aggr import Aggregation
from torch_geometric.nn.conv.utils.inspector import (
    Inspector,
    func_body_repr,
    func_header_repr,
)
from torch_geometric.nn.conv.utils.jit import class_from_module_repr
from torch_geometric.nn.conv.utils.typing import (
    parse_types,
    resolve_types,
    sanitize,
    split_types_repr,
)
from torch_geometric.nn.resolver import aggregation_resolver as aggr_resolver
from torch_geometric.typing import Adj, Size, SparseTensor
from torch_geometric.utils import (
    is_sparse,
    is_torch_sparse_tensor,
    to_edge_index,
)
from torch_geometric.utils.sparse import ptr2index

<<<<<<< HEAD
if typing.TYPE_CHECKING:
    from typing import overload
else:
    from torch.jit import _overload_method as overload

=======
>>>>>>> 2145eb4e
FUSE_AGGRS = {'add', 'sum', 'mean', 'min', 'max'}
HookDict = OrderedDict[int, Callable]


class MessagePassing(torch.nn.Module):
    r"""Base class for creating message passing layers.

    Message passing layers follow the form

    .. math::
        \mathbf{x}_i^{\prime} = \gamma_{\mathbf{\Theta}} \left( \mathbf{x}_i,
        \bigoplus_{j \in \mathcal{N}(i)} \, \phi_{\mathbf{\Theta}}
        \left(\mathbf{x}_i, \mathbf{x}_j,\mathbf{e}_{j,i}\right) \right),

    where :math:`\bigoplus` denotes a differentiable, permutation invariant
    function, *e.g.*, sum, mean, min, max or mul, and
    :math:`\gamma_{\mathbf{\Theta}}` and :math:`\phi_{\mathbf{\Theta}}` denote
    differentiable functions such as MLPs.
    See `here <https://pytorch-geometric.readthedocs.io/en/latest/tutorial/
    create_gnn.html>`__ for the accompanying tutorial.

    Args:
        aggr (str or [str] or Aggregation, optional): The aggregation scheme
            to use, *e.g.*, :obj:`"sum"` :obj:`"mean"`, :obj:`"min"`,
            :obj:`"max"` or :obj:`"mul"`.
            In addition, can be any
            :class:`~torch_geometric.nn.aggr.Aggregation` module (or any string
            that automatically resolves to it).
            If given as a list, will make use of multiple aggregations in which
            different outputs will get concatenated in the last dimension.
            If set to :obj:`None`, the :class:`MessagePassing` instantiation is
            expected to implement its own aggregation logic via
            :meth:`aggregate`. (default: :obj:`"add"`)
        aggr_kwargs (Dict[str, Any], optional): Arguments passed to the
            respective aggregation function in case it gets automatically
            resolved. (default: :obj:`None`)
        flow (str, optional): The flow direction of message passing
            (:obj:`"source_to_target"` or :obj:`"target_to_source"`).
            (default: :obj:`"source_to_target"`)
        node_dim (int, optional): The axis along which to propagate.
            (default: :obj:`-2`)
        decomposed_layers (int, optional): The number of feature decomposition
            layers, as introduced in the `"Optimizing Memory Efficiency of
            Graph Neural Networks on Edge Computing Platforms"
            <https://arxiv.org/abs/2104.03058>`_ paper.
            Feature decomposition reduces the peak memory usage by slicing
            the feature dimensions into separated feature decomposition layers
            during GNN aggregation.
            This method can accelerate GNN execution on CPU-based platforms
            (*e.g.*, 2-3x speedup on the
            :class:`~torch_geometric.datasets.Reddit` dataset) for common GNN
            models such as :class:`~torch_geometric.nn.models.GCN`,
            :class:`~torch_geometric.nn.models.GraphSAGE`,
            :class:`~torch_geometric.nn.models.GIN`, etc.
            However, this method is not applicable to all GNN operators
            available, in particular for operators in which message computation
            can not easily be decomposed, *e.g.* in attention-based GNNs.
            The selection of the optimal value of :obj:`decomposed_layers`
            depends both on the specific graph dataset and available hardware
            resources.
            A value of :obj:`2` is suitable in most cases.
            Although the peak memory usage is directly associated with the
            granularity of feature decomposition, the same is not necessarily
            true for execution speedups. (default: :obj:`1`)
    """

    special_args: Set[str] = {
        'edge_index', 'adj_t', 'edge_index_i', 'edge_index_j', 'size',
        'size_i', 'size_j', 'ptr', 'index', 'dim_size'
    }

    def __init__(
        self,
        aggr: Optional[Union[str, List[str], Aggregation]] = 'sum',
        *,
        aggr_kwargs: Optional[Dict[str, Any]] = None,
        flow: str = "source_to_target",
        node_dim: int = -2,
        decomposed_layers: int = 1,
    ) -> None:
        super().__init__()

        if flow not in ['source_to_target', 'target_to_source']:
            raise ValueError(f"Expected 'flow' to be either 'source_to_target'"
                             f" or 'target_to_source' (got '{flow}')")

        # Cast `aggr` into a string representation for backward compatibility:
        self.aggr: Optional[Union[str, List[str]]]
        if aggr is None:
            self.aggr = None
        elif isinstance(aggr, (str, Aggregation)):
            self.aggr = str(aggr)
        elif isinstance(aggr, (tuple, list)):
            self.aggr = [str(x) for x in aggr]

        self.aggr_module = aggr_resolver(aggr, **(aggr_kwargs or {}))
        self.flow = flow
        self.node_dim = node_dim
        self.decomposed_layers = decomposed_layers

        # Collect attribute names requested in message passing hooks:
        self.inspector = Inspector(self)
        self.inspector.inspect(self.message)
        self.inspector.inspect(self.aggregate, pop_first=True)
        self.inspector.params['aggregate'].pop('aggr', None)
        self.inspector.inspect(self.message_and_aggregate, pop_first=True)
        self.inspector.inspect(self.update, pop_first=True)
        self.inspector.inspect(self.edge_update)

        self._user_args: Set[str] = self.inspector.keys(
            ['message', 'aggregate', 'update']).difference(self.special_args)
        self._fused_user_args: Set[str] = self.inspector.keys(
            ['message_and_aggregate', 'update']).difference(self.special_args)
        self._edge_user_args: Set[str] = self.inspector.keys(
            ['edge_update']).difference(self.special_args)

        # Support for "fused" message passing:
        self.fuse = self.inspector.implements('message_and_aggregate')
        if self.aggr is not None:
            self.fuse &= isinstance(self.aggr, str) and self.aggr in FUSE_AGGRS

        # Support for explainability.
        self._explain: Optional[bool] = None
        self._edge_mask: Optional[Tensor] = None
        self._loop_mask: Optional[Tensor] = None
        self._apply_sigmoid: bool = True

        # Hooks:
        self._propagate_forward_pre_hooks: HookDict = OrderedDict()
        self._propagate_forward_hooks: HookDict = OrderedDict()
        self._message_forward_pre_hooks: HookDict = OrderedDict()
        self._message_forward_hooks: HookDict = OrderedDict()
        self._aggregate_forward_pre_hooks: HookDict = OrderedDict()
        self._aggregate_forward_hooks: HookDict = OrderedDict()
        self._message_and_aggregate_forward_pre_hooks: HookDict = OrderedDict()
        self._message_and_aggregate_forward_hooks: HookDict = OrderedDict()
        self._edge_update_forward_pre_hooks: HookDict = OrderedDict()
        self._edge_update_forward_hooks: HookDict = OrderedDict()

    def reset_parameters(self) -> None:
        r"""Resets all learnable parameters of the module."""
        if self.aggr_module is not None:
            self.aggr_module.reset_parameters()

    def __repr__(self) -> str:
        channels_repr = ''
        if hasattr(self, 'in_channels') and hasattr(self, 'out_channels'):
            channels_repr = f'{self.in_channels}, {self.out_channels}'
        elif hasattr(self, 'channels'):
            channels_repr = f'{self.channels}'
        return f'{self.__class__.__name__}({channels_repr})'
<<<<<<< HEAD

    # Utilities ###############################################################

    @overload
    def _check_input(
        self,
        edge_index: Tensor,
        size: Size,
    ) -> List[Optional[int]]:
        pass

    @overload
    def _check_input(  # noqa: F811
        self,
        edge_index: SparseTensor,
        size: Size,
    ) -> List[Optional[int]]:
        pass

    def _check_input(  # noqa: F811
        self,
        edge_index: Union[Tensor, SparseTensor],
        size: Optional[Tuple[int, int]],
=======

    # Utilities ###############################################################

    def _check_input(
        self,
        edge_index: Adj,
        size: Size,
>>>>>>> 2145eb4e
    ) -> List[Optional[int]]:

        if is_sparse(edge_index):
            if self.flow == 'target_to_source':
                raise ValueError(
                    ('Flow direction "target_to_source" is invalid for '
                     'message propagation via `torch_sparse.SparseTensor` '
                     'or `torch.sparse.Tensor`. If you really want to make '
                     'use of a reverse message passing flow, pass in the '
                     'transposed sparse tensor to the message passing module, '
                     'e.g., `adj_t.t()`.'))

<<<<<<< HEAD
            if isinstance(edge_index, SparseTensor):
                return [edge_index.size(1), edge_index.size(0)]
            return [edge_index.size(1), edge_index.size(0)]

=======
>>>>>>> 2145eb4e
            return [edge_index.size(1), edge_index.size(0)]

        elif isinstance(edge_index, Tensor):
            int_dtypes = (torch.uint8, torch.int8, torch.int32, torch.int64)

            if edge_index.dtype not in int_dtypes:
                raise ValueError(f"Expected 'edge_index' to be of integer "
                                 f"type (got '{edge_index.dtype}')")
            if edge_index.dim() != 2:
                raise ValueError(f"Expected 'edge_index' to be two-dimensional"
                                 f" (got {edge_index.dim()} dimensions)")
            if not torch.jit.is_tracing() and edge_index.size(0) != 2:
                raise ValueError(f"Expected 'edge_index' to have size '2' in "
                                 f"the first dimension (got "
                                 f"'{edge_index.size(0)}')")

            return list(size) if size is not None else [None, None]

        raise ValueError(
            ('`MessagePassing.propagate` only supports integer tensors of '
             'shape `[2, num_messages]`, `torch_sparse.SparseTensor` or '
             '`torch.sparse.Tensor` for argument `edge_index`.'))

    def _set_size(
        self,
        size: List[Optional[int]],
        dim: int,
        src: Tensor,
    ) -> None:
        the_size = size[dim]
        if the_size is None:
            size[dim] = src.size(self.node_dim)
        elif the_size != src.size(self.node_dim):
            raise ValueError(
                (f'Encountered tensor with size {src.size(self.node_dim)} in '
                 f'dimension {self.node_dim}, but expected size {the_size}.'))

<<<<<<< HEAD
    @overload
    def _lift(
        self,
        src: Tensor,
        edge_index: Tensor,
        dim: int,
    ) -> Tensor:
        pass

    @overload
    def _lift(  # noqa: F811
        self,
        src: Tensor,
        edge_index: SparseTensor,
        dim: int,
    ) -> Tensor:
        pass

    def _lift(  # noqa: F811
        self,
        src: Tensor,
        edge_index: Union[Tensor, SparseTensor],
        dim: int,
    ) -> Tensor:
=======
    def _lift(self, src: Tensor, edge_index: Adj, dim: int) -> Tensor:
>>>>>>> 2145eb4e
        if is_torch_sparse_tensor(edge_index):
            assert dim == 0 or dim == 1
            if edge_index.layout == torch.sparse_coo:
                index = edge_index._indices()[1 - dim]
            elif edge_index.layout == torch.sparse_csr:
                if dim == 0:
                    index = edge_index.col_indices()
                else:
                    index = ptr2index(edge_index.crow_indices())
            elif edge_index.layout == torch.sparse_csc:
                if dim == 0:
                    index = ptr2index(edge_index.ccol_indices())
                else:
                    index = edge_index.row_indices()
            else:
                raise ValueError(f"Unsupported sparse tensor layout "
                                 f"(got '{edge_index.layout}')")
            return src.index_select(self.node_dim, index)

        elif isinstance(edge_index, Tensor):
            try:
                index = edge_index[dim]
                return src.index_select(self.node_dim, index)
            except (IndexError, RuntimeError) as e:
                if index.min() < 0 or index.max() >= src.size(self.node_dim):
                    raise IndexError(
                        f"Encountered an index error. Please ensure that all "
                        f"indices in 'edge_index' point to valid indices in "
                        f"the interval [0, {src.size(self.node_dim) - 1}] "
                        f"(got interval "
                        f"[{int(index.min())}, {int(index.max())}])")
                else:
                    raise e

                if index.numel() > 0 and index.min() < 0:
                    raise ValueError(
                        f"Found negative indices in 'edge_index' (got "
                        f"{index.min().item()}). Please ensure that all "
                        f"indices in 'edge_index' point to valid indices "
                        f"in the interval [0, {src.size(self.node_dim)}) in "
                        f"your node feature matrix and try again.")

                if (index.numel() > 0
                        and index.max() >= src.size(self.node_dim)):
                    raise ValueError(
                        f"Found indices in 'edge_index' that are larger "
                        f"than {src.size(self.node_dim) - 1} (got "
                        f"{index.max().item()}). Please ensure that all "
                        f"indices in 'edge_index' point to valid indices "
                        f"in the interval [0, {src.size(self.node_dim)}) in "
                        f"your node feature matrix and try again.")

                raise e

        elif isinstance(edge_index, SparseTensor):
            row, col, _ = edge_index.coo()
            if dim == 0:
                return src.index_select(self.node_dim, col)
            elif dim == 1:
                return src.index_select(self.node_dim, row)

        raise ValueError(
            ('`MessagePassing.propagate` only supports integer tensors of '
             'shape `[2, num_messages]`, `torch_sparse.SparseTensor` '
             'or `torch.sparse.Tensor` for argument `edge_index`.'))

<<<<<<< HEAD
    @overload
    def _collect(
        self,
        args: Set[str],
        edge_index: Tensor,
        size: List[Optional[int]],
        kwargs: Dict[str, Any],
    ) -> Dict[str, Any]:
        pass

    @overload
    def _collect(  # noqa: F811
        self,
        args: Set[str],
        edge_index: SparseTensor,
        size: List[Optional[int]],
        kwargs: Dict[str, Any],
    ) -> Dict[str, Any]:
        pass

    def _collect(  # noqa: F811
        self,
        args: Set[str],
        edge_index: Union[Tensor, SparseTensor],
        size: List[Optional[int]],
        kwargs: Dict[str, Any],
=======
    def _collect(
        self,
        args: Set[str],
        edge_index: Adj,
        size: List[Optional[int]],
        kwargs: Any,
>>>>>>> 2145eb4e
    ) -> Dict[str, Any]:

        i, j = (1, 0) if self.flow == 'source_to_target' else (0, 1)

        out = {}
        for arg in args:
            if arg[-2:] not in ['_i', '_j']:
                out[arg] = kwargs.get(arg, Parameter.empty)
            else:
                dim = j if arg[-2:] == '_j' else i
                data = kwargs.get(arg[:-2], Parameter.empty)

                if isinstance(data, (tuple, list)):
                    assert len(data) == 2
                    if isinstance(data[1 - dim], Tensor):
                        self._set_size(size, 1 - dim, data[1 - dim])
                    data = data[dim]

                if isinstance(data, Tensor):
                    self._set_size(size, dim, data)
                    data = self._lift(data, edge_index, dim)

                out[arg] = data

        if is_torch_sparse_tensor(edge_index):
            indices, values = to_edge_index(edge_index)
            out['adj_t'] = edge_index
            out['edge_index'] = None
            out['edge_index_i'] = indices[0]
            out['edge_index_j'] = indices[1]
            out['ptr'] = None  # TODO Get `rowptr` from CSR representation.
            if out.get('edge_weight', None) is None:
                out['edge_weight'] = values
            if out.get('edge_attr', None) is None:
                out['edge_attr'] = None if values.dim() == 1 else values
            if out.get('edge_type', None) is None:
                out['edge_type'] = values

        elif isinstance(edge_index, Tensor):
            out['adj_t'] = None
            out['edge_index'] = edge_index
            out['edge_index_i'] = edge_index[i]
            out['edge_index_j'] = edge_index[j]
            out['ptr'] = None

        elif isinstance(edge_index, SparseTensor):
            row, col, value = edge_index.coo()
            rowptr, _, _ = edge_index.csr()

            out['adj_t'] = edge_index
            out['edge_index'] = None
            out['edge_index_i'] = row
            out['edge_index_j'] = col
            out['ptr'] = rowptr
            if out.get('edge_weight', None) is None:
                out['edge_weight'] = value
            if out.get('edge_attr', None) is None:
                out['edge_attr'] = value
            if out.get('edge_type', None) is None:
                out['edge_type'] = value

        out['index'] = out['edge_index_i']
        out['size'] = size
        out['size_i'] = size[i] if size[i] is not None else size[j]
        out['size_j'] = size[j] if size[j] is not None else size[i]
        out['dim_size'] = out['size_i']

        return out

    # Message Passing #########################################################

    def forward(self, *args: Any, **kwargs: Any) -> Any:
        r"""Runs the forward pass of the module."""
        pass

    def propagate(
        self,
        edge_index: Adj,
        size: Size = None,
        **kwargs: Any,
    ) -> Tensor:
        r"""The initial call to start propagating messages.

        Args:
            edge_index (torch.Tensor or SparseTensor): A :class:`torch.Tensor`,
                a :class:`torch_sparse.SparseTensor` or a
                :class:`torch.sparse.Tensor` that defines the underlying
                graph connectivity/message passing flow.
                :obj:`edge_index` holds the indices of a general (sparse)
                assignment matrix of shape :obj:`[N, M]`.
                If :obj:`edge_index` is a :obj:`torch.Tensor`, its :obj:`dtype`
                should be :obj:`torch.long` and its shape needs to be defined
                as :obj:`[2, num_messages]` where messages from nodes in
                :obj:`edge_index[0]` are sent to nodes in :obj:`edge_index[1]`
                (in case :obj:`flow="source_to_target"`).
                If :obj:`edge_index` is a :class:`torch_sparse.SparseTensor` or
                a :class:`torch.sparse.Tensor`, its sparse indices
                :obj:`(row, col)` should relate to :obj:`row = edge_index[1]`
                and :obj:`col = edge_index[0]`.
                The major difference between both formats is that we need to
                input the *transposed* sparse adjacency matrix into
                :meth:`propagate`.
            size ((int, int), optional): The size :obj:`(N, M)` of the
                assignment matrix in case :obj:`edge_index` is a
                :class:`torch.Tensor`.
                If set to :obj:`None`, the size will be automatically inferred
                and assumed to be quadratic.
                This argument is ignored in case :obj:`edge_index` is a
                :class:`torch_sparse.SparseTensor` or
                a :class:`torch.sparse.Tensor`. (default: :obj:`None`)
            **kwargs: Any additional data which is needed to construct and
                aggregate messages, and to update node embeddings.
        """
        decomposed_layers = 1 if self.explain else self.decomposed_layers

        for hook in self._propagate_forward_pre_hooks.values():
            res = hook(self, (edge_index, size, kwargs))
            if res is not None:
                edge_index, size, kwargs = res

        mutable_size = self._check_input(edge_index, size)

        # Run "fused" message and aggregation (if applicable).
        if is_sparse(edge_index) and self.fuse and not self.explain:
            coll_dict = self._collect(self._fused_user_args, edge_index,
                                      mutable_size, kwargs)

            msg_aggr_kwargs = self.inspector.distribute(
                'message_and_aggregate', coll_dict)
            for hook in self._message_and_aggregate_forward_pre_hooks.values():
                res = hook(self, (edge_index, msg_aggr_kwargs))
                if res is not None:
                    edge_index, msg_aggr_kwargs = res
            out = self.message_and_aggregate(edge_index, **msg_aggr_kwargs)
            for hook in self._message_and_aggregate_forward_hooks.values():
                res = hook(self, (edge_index, msg_aggr_kwargs), out)
                if res is not None:
                    out = res

            update_kwargs = self.inspector.distribute('update', coll_dict)
            out = self.update(out, **update_kwargs)

        else:  # Otherwise, run both functions in separation.
            if decomposed_layers > 1:
                user_args = self._user_args
                decomp_args = {a[:-2] for a in user_args if a[-2:] == '_j'}
                decomp_kwargs = {
                    a: kwargs[a].chunk(decomposed_layers, -1)
                    for a in decomp_args
                }
                decomp_out = []

            for i in range(decomposed_layers):
                if decomposed_layers > 1:
                    for arg in decomp_args:
                        kwargs[arg] = decomp_kwargs[arg][i]

                coll_dict = self._collect(self._user_args, edge_index,
                                          mutable_size, kwargs)

                msg_kwargs = self.inspector.distribute('message', coll_dict)
                for hook in self._message_forward_pre_hooks.values():
                    res = hook(self, (msg_kwargs, ))
                    if res is not None:
                        msg_kwargs = res[0] if isinstance(res, tuple) else res
                out = self.message(**msg_kwargs)
                for hook in self._message_forward_hooks.values():
                    res = hook(self, (msg_kwargs, ), out)
                    if res is not None:
                        out = res

                if self.explain:
                    explain_msg_kwargs = self.inspector.distribute(
                        'explain_message', coll_dict)
                    out = self.explain_message(out, **explain_msg_kwargs)

                aggr_kwargs = self.inspector.distribute('aggregate', coll_dict)
                for hook in self._aggregate_forward_pre_hooks.values():
                    res = hook(self, (aggr_kwargs, ))
                    if res is not None:
                        aggr_kwargs = res[0] if isinstance(res, tuple) else res

                out = self.aggregate(out, **aggr_kwargs)

                for hook in self._aggregate_forward_hooks.values():
                    res = hook(self, (aggr_kwargs, ), out)
                    if res is not None:
                        out = res

                update_kwargs = self.inspector.distribute('update', coll_dict)
                out = self.update(out, **update_kwargs)

                if decomposed_layers > 1:
                    decomp_out.append(out)

            if decomposed_layers > 1:
                out = torch.cat(decomp_out, dim=-1)

        for hook in self._propagate_forward_hooks.values():
            res = hook(self, (edge_index, mutable_size, kwargs), out)
            if res is not None:
                out = res

        return out

    def message(self, x_j: Tensor) -> Tensor:
        r"""Constructs messages from node :math:`j` to node :math:`i`
        in analogy to :math:`\phi_{\mathbf{\Theta}}` for each edge in
        :obj:`edge_index`.
        This function can take any argument as input which was initially
        passed to :meth:`propagate`.
        Furthermore, tensors passed to :meth:`propagate` can be mapped to the
        respective nodes :math:`i` and :math:`j` by appending :obj:`_i` or
        :obj:`_j` to the variable name, *.e.g.* :obj:`x_i` and :obj:`x_j`.
        """
        return x_j

    def aggregate(
        self,
        inputs: Tensor,
        index: Tensor,
        ptr: Optional[Tensor] = None,
        dim_size: Optional[int] = None,
    ) -> Tensor:
        r"""Aggregates messages from neighbors as
        :math:`\bigoplus_{j \in \mathcal{N}(i)}`.

        Takes in the output of message computation as first argument and any
        argument which was initially passed to :meth:`propagate`.

        By default, this function will delegate its call to the underlying
        :class:`~torch_geometric.nn.aggr.Aggregation` module to reduce messages
        as specified in :meth:`__init__` by the :obj:`aggr` argument.
        """
        return self.aggr_module(inputs, index, ptr=ptr, dim_size=dim_size,
                                dim=self.node_dim)

    def message_and_aggregate(
        self,
        adj_t: Adj,
    ) -> Tensor:
        r"""Fuses computations of :func:`message` and :func:`aggregate` into a
        single function.
        If applicable, this saves both time and memory since messages do not
        explicitly need to be materialized.
        This function will only gets called in case it is implemented and
        propagation takes place based on a :obj:`torch_sparse.SparseTensor`
        or a :obj:`torch.sparse.Tensor`.
        """
        raise NotImplementedError

    def update(self, inputs: Tensor) -> Tensor:
        r"""Updates node embeddings in analogy to
        :math:`\gamma_{\mathbf{\Theta}}` for each node
        :math:`i \in \mathcal{V}`.
        Takes in the output of aggregation as first argument and any argument
        which was initially passed to :meth:`propagate`.
        """
        return inputs

    # Edge-level Updates ######################################################

    def edge_updater(self, edge_index: Adj, **kwargs: Any) -> Tensor:
        r"""The initial call to compute or update features for each edge in the
        graph.

        Args:
            edge_index (torch.Tensor or SparseTensor): A :obj:`torch.Tensor`, a
                :class:`torch_sparse.SparseTensor` or a
                :class:`torch.sparse.Tensor` that defines the underlying graph
                connectivity/message passing flow.
                See :meth:`propagate` for more information.
            **kwargs: Any additional data which is needed to compute or update
                features for each edge in the graph.
        """
        for hook in self._edge_update_forward_pre_hooks.values():
            res = hook(self, (edge_index, kwargs))
            if res is not None:
                edge_index, kwargs = res

        mutable_size = self._check_input(edge_index, size=None)

        coll_dict = self._collect(self._edge_user_args, edge_index,
                                  mutable_size, kwargs)

        edge_kwargs = self.inspector.distribute('edge_update', coll_dict)
        out = self.edge_update(**edge_kwargs)

        for hook in self._edge_update_forward_hooks.values():
            res = hook(self, (edge_index, kwargs), out)
            if res is not None:
                out = res

        return out

    def edge_update(self) -> Tensor:
        r"""Computes or updates features for each edge in the graph.
        This function can take any argument as input which was initially passed
        to :meth:`edge_updater`.
        Furthermore, tensors passed to :meth:`edge_updater` can be mapped to
        the respective nodes :math:`i` and :math:`j` by appending :obj:`_i` or
        :obj:`_j` to the variable name, *.e.g.* :obj:`x_i` and :obj:`x_j`.
        """
        raise NotImplementedError

    # Explainability ##########################################################

    @property
    def explain(self) -> Optional[bool]:
        return self._explain

    @explain.setter
    def explain(self, explain: Optional[bool]) -> None:
        if explain:
            methods = ['message', 'explain_message', 'aggregate', 'update']
        else:
            methods = ['message', 'aggregate', 'update']

        self._explain = explain
        self.inspector.inspect(self.explain_message, pop_first=True)
        self._user_args = self.inspector.keys(methods).difference(
            self.special_args)

    def explain_message(self, inputs: Tensor, size_i: int) -> Tensor:
        # NOTE Replace this method in custom explainers per message-passing
        # layer to customize how messages shall be explained, e.g., via:
        # conv.explain_message = explain_message.__get__(conv, MessagePassing)
        # see stackoverflow.com: 394770/override-a-method-at-instance-level
        edge_mask = self._edge_mask

        if edge_mask is None:
            raise ValueError(f"Could not find a pre-defined 'edge_mask' as "
                             f"part of {self.__class__.__name__}.")

        if self._apply_sigmoid:
            edge_mask = edge_mask.sigmoid()

        # Some ops add self-loops to `edge_index`. We need to do the same for
        # `edge_mask` (but do not train these entries).
        if inputs.size(self.node_dim) != edge_mask.size(0):
            edge_mask = edge_mask[self._loop_mask]
            loop = edge_mask.new_ones(size_i)
            edge_mask = torch.cat([edge_mask, loop], dim=0)
        assert inputs.size(self.node_dim) == edge_mask.size(0)

        size = [1] * inputs.dim()
        size[self.node_dim] = -1
        return inputs * edge_mask.view(size)

    # Hooks ###################################################################

    def register_propagate_forward_pre_hook(
        self,
        hook: Callable,
    ) -> RemovableHandle:
        r"""Registers a forward pre-hook on the module.

        The hook will be called every time before :meth:`propagate` is invoked.
        It should have the following signature:

        .. code-block:: python

            hook(module, inputs) -> None or modified input

        The hook can modify the input.
        Input keyword arguments are passed to the hook as a dictionary in
        :obj:`inputs[-1]`.

        Returns a :class:`torch.utils.hooks.RemovableHandle` that can be used
        to remove the added hook by calling :obj:`handle.remove()`.
        """
        handle = RemovableHandle(self._propagate_forward_pre_hooks)
        self._propagate_forward_pre_hooks[handle.id] = hook
        return handle

    def register_propagate_forward_hook(
        self,
        hook: Callable,
    ) -> RemovableHandle:
        r"""Registers a forward hook on the module.

        The hook will be called every time after :meth:`propagate` has computed
        an output.
        It should have the following signature:

        .. code-block:: python

            hook(module, inputs, output) -> None or modified output

        The hook can modify the output.
        Input keyword arguments are passed to the hook as a dictionary in
        :obj:`inputs[-1]`.

        Returns a :class:`torch.utils.hooks.RemovableHandle` that can be used
        to remove the added hook by calling :obj:`handle.remove()`.
        """
        handle = RemovableHandle(self._propagate_forward_hooks)
        self._propagate_forward_hooks[handle.id] = hook
        return handle

    def register_message_forward_pre_hook(
        self,
        hook: Callable,
    ) -> RemovableHandle:
        r"""Registers a forward pre-hook on the module.
        The hook will be called every time before :meth:`message` is invoked.
        See :meth:`register_propagate_forward_pre_hook` for more information.
        """
        handle = RemovableHandle(self._message_forward_pre_hooks)
        self._message_forward_pre_hooks[handle.id] = hook
        return handle

    def register_message_forward_hook(self, hook: Callable) -> RemovableHandle:
        r"""Registers a forward hook on the module.
        The hook will be called every time after :meth:`message` has computed
        an output.
        See :meth:`register_propagate_forward_hook` for more information.
        """
        handle = RemovableHandle(self._message_forward_hooks)
        self._message_forward_hooks[handle.id] = hook
        return handle

    def register_aggregate_forward_pre_hook(
        self,
        hook: Callable,
    ) -> RemovableHandle:
        r"""Registers a forward pre-hook on the module.
        The hook will be called every time before :meth:`aggregate` is invoked.
        See :meth:`register_propagate_forward_pre_hook` for more information.
        """
        handle = RemovableHandle(self._aggregate_forward_pre_hooks)
        self._aggregate_forward_pre_hooks[handle.id] = hook
        return handle

    def register_aggregate_forward_hook(
        self,
        hook: Callable,
    ) -> RemovableHandle:
        r"""Registers a forward hook on the module.
        The hook will be called every time after :meth:`aggregate` has computed
        an output.
        See :meth:`register_propagate_forward_hook` for more information.
        """
        handle = RemovableHandle(self._aggregate_forward_hooks)
        self._aggregate_forward_hooks[handle.id] = hook
        return handle

    def register_message_and_aggregate_forward_pre_hook(
        self,
        hook: Callable,
    ) -> RemovableHandle:
        r"""Registers a forward pre-hook on the module.
        The hook will be called every time before :meth:`message_and_aggregate`
        is invoked.
        See :meth:`register_propagate_forward_pre_hook` for more information.
        """
        handle = RemovableHandle(self._message_and_aggregate_forward_pre_hooks)
        self._message_and_aggregate_forward_pre_hooks[handle.id] = hook
        return handle

    def register_message_and_aggregate_forward_hook(
        self,
        hook: Callable,
    ) -> RemovableHandle:
        r"""Registers a forward hook on the module.
        The hook will be called every time after :meth:`message_and_aggregate`
        has computed an output.
        See :meth:`register_propagate_forward_hook` for more information.
        """
        handle = RemovableHandle(self._message_and_aggregate_forward_hooks)
        self._message_and_aggregate_forward_hooks[handle.id] = hook
        return handle

    def register_edge_update_forward_pre_hook(
        self,
        hook: Callable,
    ) -> RemovableHandle:
        r"""Registers a forward pre-hook on the module.
        The hook will be called every time before :meth:`edge_update` is
        invoked. See :meth:`register_propagate_forward_pre_hook` for more
        information.
        """
        handle = RemovableHandle(self._edge_update_forward_pre_hooks)
        self._edge_update_forward_pre_hooks[handle.id] = hook
        return handle

    def register_edge_update_forward_hook(
        self,
        hook: Callable,
    ) -> RemovableHandle:
        r"""Registers a forward hook on the module.
        The hook will be called every time after :meth:`edge_update` has
        computed an output.
        See :meth:`register_propagate_forward_hook` for more information.
        """
        handle = RemovableHandle(self._edge_update_forward_hooks)
        self._edge_update_forward_hooks[handle.id] = hook
        return handle

    # TorchScript Support #####################################################

    @torch.jit.unused
    def jittable(self, typing: Optional[str] = None) -> 'MessagePassing':
        r"""Analyzes the :class:`MessagePassing` instance and produces a new
        jittable module that can be used in combination with
        :meth:`torch.jit.script`.

        Args:
            typing (str, optional): If given, will generate a concrete instance
                with :meth:`forward` types based on :obj:`typing`, *e.g.*,
                :obj:`"(Tensor, Optional[Tensor]) -> Tensor"`.
        """
        try:
            from jinja2 import Template
        except ImportError:
            raise ModuleNotFoundError(
                "No module named 'jinja2' found on this machine. "
                "Run 'pip install jinja2' to install the library.")

        source = inspect.getsource(self.__class__)

        # Find and parse `propagate()` types to format `{arg1: type1, ...}`.
        if hasattr(self, 'propagate_type'):
            assert isinstance(self.propagate_type, dict)
            prop_types = {
                k: sanitize(str(v))
                for k, v in self.propagate_type.items()
            }
        else:
            match = re.search(r'#\s*propagate_type:\s*\((.*)\)', source)
            if match is None:
                raise TypeError(
                    'TorchScript support requires the definition of the types '
                    'passed to `propagate()`. Please specify them via\n\n'
                    'propagate_type = {"arg1": type1, "arg2": type2, ... }\n\n'
                    'or via\n\n'
                    '# propagate_type: (arg1: type1, arg2: type2, ...)\n\n'
                    'inside the `MessagePassing` module.')
            prop_types = dict([
                re.split(r'\s*:\s*', t)
                for t in split_types_repr(match.group(1))
            ])

        # Find and parse `edge_updater` types to format `{arg1: type1, ...}`.
        if 'edge_update' in self.__class__.__dict__.keys():
            if hasattr(self, 'edge_updater_type'):
                assert isinstance(self.edge_updater_type, dict)
                edge_updater_types = {
                    k: sanitize(str(v))
                    for k, v in self.edge_updater_type.items()
                }
            else:
                match = re.search(r'#\s*edge_updater_type:\s*\((.*)\)', source)
                if match is None:
                    raise TypeError(
                        'TorchScript support requires the definition of the '
                        'types passed to `edge_updater()`. Please specify '
                        'them via\n\n edge_updater_type = {"arg1": type1, '
                        '"arg2": type2, ... }\n\n or via\n\n'
                        '# edge_updater_type: (arg1: type1, arg2: type2, ...)'
                        '\n\ninside the `MessagePassing` module.')
                edge_updater_types = dict([
                    re.split(r'\s*:\s*', t)
                    for t in split_types_repr(match.group(1))
                ])
        else:
            edge_updater_types = {}

        type_hints = get_type_hints(self.__class__.update)
        prop_return_type = type_hints.get('return', 'Tensor')
        if str(prop_return_type)[:6] == '<class':
            prop_return_type = prop_return_type.__name__

        type_hints = get_type_hints(self.__class__.edge_update)
        edge_updater_return_type = type_hints.get('return', 'Tensor')
        if str(edge_updater_return_type)[:6] == '<class':
            edge_updater_return_type = edge_updater_return_type.__name__

        # Parse `_collect()` types to format `{arg:1, type1, ...}`.
        collect_types = self.inspector.types(
            ['message', 'aggregate', 'update'])

        # Parse `_collect()` types to format `{arg:1, type1, ...}`,
        # specific to the argument used for edge updates.
        edge_collect_types = self.inspector.types(['edge_update'])

        # Collect `forward()` header, body and @overload types.
        forward_types = [
            resolve_types(*types) for types in parse_types(self.forward)
        ]
        flattened_forward_types = list(chain.from_iterable(forward_types))

        keep_annotation = len(flattened_forward_types) < 2
        forward_header = func_header_repr(self.forward, keep_annotation)
        forward_body = func_body_repr(self.forward, keep_annotation)

        if keep_annotation:
            flattened_forward_types = []
        elif typing is not None:
            flattened_forward_types = []
            forward_body = 8 * ' ' + f'# type: {typing}\n{forward_body}'

        root = osp.dirname(osp.realpath(__file__))
        with open(osp.join(root, 'message_passing.jinja'), 'r') as f:
            template = Template(f.read())

        uid = '%06x' % random.randrange(16**6)
        cls_name = f'{self.__class__.__name__}Jittable_{uid}'
        jit_module_repr = template.render(
            uid=uid,
            module=str(self.__class__.__module__),
            cls_name=cls_name,
            parent_cls_name=self.__class__.__name__,
            prop_types=prop_types,
            prop_return_type=prop_return_type,
            fuse=self.fuse,
            collect_types=collect_types,
            user_args=self._user_args,
            edge_user_args=self._edge_user_args,
            forward_header=forward_header,
            forward_types=flattened_forward_types,
            forward_body=forward_body,
            msg_args=self.inspector.keys(['message']),
            aggr_args=self.inspector.keys(['aggregate']),
            msg_and_aggr_args=self.inspector.keys(['message_and_aggregate']),
            update_args=self.inspector.keys(['update']),
            edge_collect_types=edge_collect_types,
            edge_update_args=self.inspector.keys(['edge_update']),
            edge_updater_types=edge_updater_types,
            edge_updater_return_type=edge_updater_return_type,
        )
        # Instantiate a class from the rendered JIT module representation.
        cls = class_from_module_repr(cls_name, jit_module_repr)
        module = cls.__new__(cls)
        module.__dict__ = self.__dict__.copy()
        module.jittable = None
        return module<|MERGE_RESOLUTION|>--- conflicted
+++ resolved
@@ -2,10 +2,7 @@
 import os.path as osp
 import random
 import re
-<<<<<<< HEAD
 import typing
-=======
->>>>>>> 2145eb4e
 from inspect import Parameter
 from itertools import chain
 from typing import (
@@ -47,14 +44,10 @@
 )
 from torch_geometric.utils.sparse import ptr2index
 
-<<<<<<< HEAD
-if typing.TYPE_CHECKING:
     from typing import overload
 else:
     from torch.jit import _overload_method as overload
 
-=======
->>>>>>> 2145eb4e
 FUSE_AGGRS = {'add', 'sum', 'mean', 'min', 'max'}
 HookDict = OrderedDict[int, Callable]
 
@@ -206,7 +199,6 @@
         elif hasattr(self, 'channels'):
             channels_repr = f'{self.channels}'
         return f'{self.__class__.__name__}({channels_repr})'
-<<<<<<< HEAD
 
     # Utilities ###############################################################
 
@@ -230,15 +222,6 @@
         self,
         edge_index: Union[Tensor, SparseTensor],
         size: Optional[Tuple[int, int]],
-=======
-
-    # Utilities ###############################################################
-
-    def _check_input(
-        self,
-        edge_index: Adj,
-        size: Size,
->>>>>>> 2145eb4e
     ) -> List[Optional[int]]:
 
         if is_sparse(edge_index):
@@ -251,13 +234,8 @@
                      'transposed sparse tensor to the message passing module, '
                      'e.g., `adj_t.t()`.'))
 
-<<<<<<< HEAD
             if isinstance(edge_index, SparseTensor):
                 return [edge_index.size(1), edge_index.size(0)]
-            return [edge_index.size(1), edge_index.size(0)]
-
-=======
->>>>>>> 2145eb4e
             return [edge_index.size(1), edge_index.size(0)]
 
         elif isinstance(edge_index, Tensor):
@@ -295,7 +273,6 @@
                 (f'Encountered tensor with size {src.size(self.node_dim)} in '
                  f'dimension {self.node_dim}, but expected size {the_size}.'))
 
-<<<<<<< HEAD
     @overload
     def _lift(
         self,
@@ -320,9 +297,6 @@
         edge_index: Union[Tensor, SparseTensor],
         dim: int,
     ) -> Tensor:
-=======
-    def _lift(self, src: Tensor, edge_index: Adj, dim: int) -> Tensor:
->>>>>>> 2145eb4e
         if is_torch_sparse_tensor(edge_index):
             assert dim == 0 or dim == 1
             if edge_index.layout == torch.sparse_coo:
@@ -389,7 +363,6 @@
              'shape `[2, num_messages]`, `torch_sparse.SparseTensor` '
              'or `torch.sparse.Tensor` for argument `edge_index`.'))
 
-<<<<<<< HEAD
     @overload
     def _collect(
         self,
@@ -416,14 +389,6 @@
         edge_index: Union[Tensor, SparseTensor],
         size: List[Optional[int]],
         kwargs: Dict[str, Any],
-=======
-    def _collect(
-        self,
-        args: Set[str],
-        edge_index: Adj,
-        size: List[Optional[int]],
-        kwargs: Any,
->>>>>>> 2145eb4e
     ) -> Dict[str, Any]:
 
         i, j = (1, 0) if self.flow == 'source_to_target' else (0, 1)
