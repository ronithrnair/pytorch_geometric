--- conflicted
+++ resolved
@@ -29,13 +29,7 @@
         if self.autocast_dtype is None:
             self.autocast_context = nullcontext()
         else:
-<<<<<<< HEAD
             self.autocast_context = torch.cuda.amp.autocast(dtype=self.autocast_dtype)
-=======
-            self.autocast_context = torch.cuda.amp.autocast(
-                dtype=self.llm_dtype)
-
->>>>>>> 6c81a739
     def mean_pooling(self, token_embeddings: torch.Tensor,
                      attention_mask: torch.Tensor) -> torch.Tensor:
         data_type = token_embeddings.dtype
