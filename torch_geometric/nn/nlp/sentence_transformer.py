--- conflicted
+++ resolved
@@ -36,7 +36,6 @@
 
     def encode(
         self,
-<<<<<<< HEAD
         text: List[str],
         batch_size: Optional[int] = None,
         output_device: Optional[Union[torch.device, str]] = None,
@@ -53,13 +52,6 @@
 
         Returns: a PyTorch tensor containing the encoded data
         """
-=======
-        text: List[str],  # input text data to be encoded
-        batch_size: Optional[int] = None,  # optional batch size for encoding
-        output_device: Optional[Union[
-            torch.device, str]] = None,  # optional device for output tensor
-    ) -> Tensor:  # returns a PyTorch tensor containing the encoded data
->>>>>>> 294de635
         is_empty = len(text) == 0
         # for downstream ease, embed empty text list as the "dummy" vector
         text = ['dummy'] if is_empty else text
