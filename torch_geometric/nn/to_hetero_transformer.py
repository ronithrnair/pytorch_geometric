import copy
import warnings
from collections import defaultdict, deque
from typing import Any, Dict, Optional, Tuple, Union

import torch
from torch import Tensor
from torch.nn import Module

import torch_geometric
from torch_geometric.nn.fx import Transformer, get_submodule
from torch_geometric.typing import EdgeType, Metadata, NodeType, OptTensor
from torch_geometric.utils.hetero import (
    check_add_self_loops,
    get_unused_node_types,
)

try:
    from torch.fx import Graph, GraphModule, Node
except (ImportError, ModuleNotFoundError, AttributeError):
    GraphModule, Graph, Node = 'GraphModule', 'Graph', 'Node'

try:
    from pyg_lib.ops import segment_matmul  # noqa
    _WITH_PYG_LIB = True
except ImportError:
    _WITH_PYG_LIB = False

    def segment_matmul(inputs: Tensor, ptr: Tensor, other: Tensor) -> Tensor:
        raise NotImplementedError


def get_dict(mapping: Optional[Dict[str, Any]]) -> Dict[str, Any]:
    return mapping if mapping is not None else {}


def to_hetero(module: Module, metadata: Metadata, aggr: str = "sum",
              input_map: Optional[Dict[str, str]] = None,
              debug: bool = False) -> GraphModule:
    r"""Converts a homogeneous GNN model into its heterogeneous equivalent in
    which node representations are learned for each node type in
    :obj:`metadata[0]`, and messages are exchanged between each edge type in
    :obj:`metadata[1]`, as denoted in the `"Modeling Relational Data with Graph
    Convolutional Networks" <https://arxiv.org/abs/1703.06103>`_ paper:

    .. code-block:: python

        import torch
        from torch_geometric.nn import SAGEConv, to_hetero

        class GNN(torch.nn.Module):
            def __init__(self):
                super().__init__()
                self.conv1 = SAGEConv((-1, -1), 32)
                self.conv2 = SAGEConv((32, 32), 32)

            def forward(self, x, edge_index):
                x = self.conv1(x, edge_index).relu()
                x = self.conv2(x, edge_index).relu()
                return x

        model = GNN()

        node_types = ['paper', 'author']
        edge_types = [
            ('paper', 'cites', 'paper'),
            ('paper', 'written_by', 'author'),
            ('author', 'writes', 'paper'),
        ]
        metadata = (node_types, edge_types)

        model = to_hetero(model, metadata)
        model(x_dict, edge_index_dict)

    where :obj:`x_dict` and :obj:`edge_index_dict` denote dictionaries that
    hold node features and edge connectivity information for each node type and
    edge type, respectively.

    The below illustration shows the original computation graph of the
    homogeneous model on the left, and the newly obtained computation graph of
    the heterogeneous model on the right:

    .. figure:: ../_figures/to_hetero.svg
      :align: center
      :width: 90%

      Transforming a model via :func:`to_hetero`.

    Here, each :class:`~torch_geometric.nn.conv.MessagePassing` instance
    :math:`f_{\theta}^{(\ell)}` is duplicated and stored in a set
    :math:`\{ f_{\theta}^{(\ell, r)} : r \in \mathcal{R} \}` (one instance for
    each relation in :math:`\mathcal{R}`), and message passing in layer
    :math:`\ell` is performed via

    .. math::

        \mathbf{h}^{(\ell)}_v = \bigoplus_{r \in \mathcal{R}}
        f_{\theta}^{(\ell, r)} ( \mathbf{h}^{(\ell - 1)}_v, \{
        \mathbf{h}^{(\ell - 1)}_w : w \in \mathcal{N}^{(r)}(v) \}),

    where :math:`\mathcal{N}^{(r)}(v)` denotes the neighborhood of :math:`v \in
    \mathcal{V}` under relation :math:`r \in \mathcal{R}`, and
    :math:`\bigoplus` denotes the aggregation scheme :attr:`aggr` to use for
    grouping node embeddings generated by different relations
    (:obj:`"sum"`, :obj:`"mean"`, :obj:`"min"`, :obj:`"max"` or :obj:`"mul"`).

    Args:
        module (torch.nn.Module): The homogeneous model to transform.
        metadata (Tuple[List[str], List[Tuple[str, str, str]]]): The metadata
            of the heterogeneous graph, *i.e.* its node and edge types given
            by a list of strings and a list of string triplets, respectively.
            See :meth:`torch_geometric.data.HeteroData.metadata` for more
            information.
        aggr (string, optional): The aggregation scheme to use for grouping
            node embeddings generated by different relations.
            (:obj:`"sum"`, :obj:`"mean"`, :obj:`"min"`, :obj:`"max"`,
            :obj:`"mul"`). (default: :obj:`"sum"`)
        input_map (Dict[str, str], optional): A dictionary holding information
            about the type of input arguments of :obj:`module.forward`.
            For example, in case :obj:`arg` is a node-level argument, then
            :obj:`input_map['arg'] = 'node'`, and
            :obj:`input_map['arg'] = 'edge'` otherwise.
            In case :obj:`input_map` is not further specified, will try to
            automatically determine the correct type of input arguments.
            (default: :obj:`None`)
        debug (bool, optional): If set to :obj:`True`, will perform
            transformation in debug mode. (default: :obj:`False`)
    """
    transformer = ToHeteroTransformer(module, metadata, aggr, input_map, debug)
    return transformer.transform()


class ToHeteroModule(Module):
    aggrs = {
        'sum': torch.add,
        # For 'mean' aggregation, we first sum up all feature matrices, and
        # divide by the number of matrices in a later step.
        'mean': torch.add,
        'max': torch.max,
        'min': torch.min,
        'mul': torch.mul,
    }

    def __init__(
        self,
        module: Module,
        metadata: Metadata,
        aggr: str = 'sum',
    ):
        super().__init__()
        self.metadata = metadata
        self.node_types = metadata[0]
        self.edge_types = metadata[1]
        self.aggr = aggr
        assert len(metadata) == 2
        assert aggr in self.aggrs.keys()
        self.is_lin = isinstance(module, torch.nn.Linear) or isinstance(
            module, torch_geometric.nn.dense.Linear)
        assert len(metadata[0]) > 0 and (len(metadata[1]) > 0 or self.is_lin)
        if self.is_lin:
            if isinstance(module, torch.nn.Linear):
                in_ft = module.in_features
                out_ft = module.out_features
            else:
                in_ft = module.in_channels
                out_ft = module.out_channels
            heteromodule = torch_geometric.nn.dense.HeteroLinear(
                in_ft, out_ft,
                len(self.node_types)).to(list(module.parameters())[0].device)
            heteromodule.reset_parameters()
        else:
            unused_node_types = get_unused_node_types(*metadata)
            if len(unused_node_types) > 0:
                warnings.warn(
                    f"There exist node types ({unused_node_types}) whose "
                    f"representations do not get updated during message passing "
                    f"as they do not occur as destination type in any edge type. "
                    f"This may lead to unexpected behaviour.")
            heteromodule = {}
            for edge_type in self.edge_types:
<<<<<<< HEAD
p                heteromodule[edge_type] = copy.deepcopy(module)
=======
                heteromodule[edge_type] = copy.deepcopy(module).to(
                    list(module.parameters())[0].device)
>>>>>>> 962abc4a
                if hasattr(module, 'reset_parameters'):
                    module.reset_parameters()
                elif sum([p.numel() for p in module.parameters()]) > 0:
                    warnings.warn(
                        f"'{module}' will be duplicated, but its parameters"
                        f"cannot be reset. To suppress this warning, add a"
                        f"'reset_parameters()' method to '{module}'")

        self.heteromodule = heteromodule

    def fused_forward(self, x: Tensor, edge_index: OptTensor = None,
                      node_type: OptTensor = None,
                      edge_type: OptTensor = None) -> Tensor:
        r"""
        Args:
            x: The input node features. :obj:`[num_nodes, in_channels]`
                node feature matrix.
            edge_index (LongTensor): The edge indices.
            node_type: The one-dimensional node type/index for each node in
                :obj:`x`.
            edge_type: The one-dimensional edge type/index for each edge in
                :obj:`edge_index`.
        """
        # (TODO) Add Sparse Tensor support
        if self.is_lin:
            # HeteroLinear layer
            out = self.heteromodule(x, node_type)
        else:
            for j, module in enumerate(self.heteromodule.values()):
                e_idx_type_j = edge_index[:, edge_type == j]
                o_j = module(x, e_idx_type_j)
                if j == 0:
                    out = torch.zeros(x.shape[0], o_j.shape[-1],
                                      device=x.device)
                out += o_j
        return out

    def dict_forward(
        self,
        x_dict: Dict[NodeType, Tensor],
        edge_index_dict: Optional[Dict[EdgeType, Tensor]] = None,
    ) -> Dict[NodeType, Tensor]:
        r"""
        Args:
            x_dict (Dict[str, Tensor]): A dictionary holding node feature
                information for each individual node type.
            edge_index_dict (Dict[Tuple[str, str, str], Tensor]): A dictionary
                holding graph connectivity information for each individual
                edge type.
        """
        # (TODO) Add Sparse Tensor support
        if self.is_lin:
            x = torch.cat([x_j for x_j in x_dict.values()])
            node_type = torch.cat([
                j * torch.ones(x_j.shape[0]).to(torch.long)
                for j, x_j in enumerate(x_dict.values())
            ])
            # HeteroLinear layer
            o = self.heteromodule(x, node_type)
            o_dict = {}
            for j, ntype_j in enumerate(x_dict.keys()):
                o_dict[ntype_j] = o[node_type == j, :]
        else:
            o_dict = {}
            for j, (etype_j, module) in enumerate(self.heteromodule.items()):
                e_idx_type_j = edge_index_dict[etype_j]
                src_node_type_j = etype_j[0]
                dst_node_type_j = etype_j[-1]
                o_j = module(x_dict[src_node_type_j], e_idx_type_j)
                if dst_node_type_j not in o_dict.keys():
                    o_dict[dst_node_type_j] = o_j
                else:
                    o_dict[dst_node_type_j] += o_j
        return o_dict

    def forward(
        self,
        x: Union[Dict[NodeType, Tensor], Tensor],
        edge_index: Optional[Union[Dict[EdgeType, Tensor], Tensor]] = None,
        node_type: OptTensor = None,
        edge_type: OptTensor = None,
    ) -> Union[Dict[NodeType, Tensor], Tensor]:
        r"""
        Args:
            x (Dict[str, Tensor] or Tensor): A dictionary holding node feature
                information for each individual node type or the same
                features combined into one tensor.
            edge_index (Dict[Tuple[str, str, str], Tensor] or Tensor):
                A dictionary holding graph connectivity information for
                each individual edge type or the same values combined
                into one tensor.
            node_type: The one-dimensional relation type/index for each node in
                :obj:`x` if it is provided as a single tensor.
                Should be only :obj:`None` in case :obj:`x` is of type
                Dict[str, Tensor].
                (default: :obj:`None`)
            edge_type: The one-dimensional relation type/index for each edge in
                :obj:`edge_index` if it is provided as a single tensor.
                Should be only :obj:`None` in case :obj:`edge_index` is of type
                Dict[Tuple[str, str, str], Tensor].
                (default: :obj:`None`)
        """
        if isinstance(x, Dict):
            if self.is_lin:
                return self.dict_forward(x)
            else:
                if not isinstance(edge_index, Dict):
                    raise TypeError("If x is provided as a dictionary, \
                        edge_index must be as well")
                return self.dict_forward(x, edge_index_dict=edge_index)
        else:
            if self.is_lin:
                if node_type is None:
                    raise ValueError('If x is a single tensor, \
                        node_type argument must be provided.')
                return self.fused_forward(x, node_type=node_type)
            else:
                if not isinstance(edge_index, Tensor):
                    raise TypeError("If x is provided as a Tensor, \
                        edge_index must be as well")
                if edge_type is None:
                    raise ValueError(
                        'If x and edge_indices are single tensors, \
                        node_type and edge_type arguments must be provided.')
                return self.fused_forward(x, edge_index=edge_index,
                                          edge_type=edge_type)


class ToHeteroTransformer(Transformer):

    aggrs = {
        'sum': torch.add,
        # For 'mean' aggregation, we first sum up all feature matrices, and
        # divide by the number of matrices in a later step.
        'mean': torch.add,
        'max': torch.max,
        'min': torch.min,
        'mul': torch.mul,
    }

    def __init__(
        self,
        module: Module,
        metadata: Metadata,
        aggr: str = 'sum',
        input_map: Optional[Dict[str, str]] = None,
        debug: bool = False,
    ):
        super().__init__(module, input_map, debug)

        unused_node_types = get_unused_node_types(*metadata)
        if len(unused_node_types) > 0:
            warnings.warn(
                f"There exist node types ({unused_node_types}) whose "
                f"representations do not get updated during message passing "
                f"as they do not occur as destination type in any edge type. "
                f"This may lead to unexpected behaviour.")

        self.metadata = metadata
        self.aggr = aggr
        assert len(metadata) == 2
        assert len(metadata[0]) > 0 and len(metadata[1]) > 0
        assert aggr in self.aggrs.keys()

    def placeholder(self, node: Node, target: Any, name: str):
        # Adds a `get` call to the input dictionary for every node-type or
        # edge-type.
        if node.type is not None:
            Type = EdgeType if self.is_edge_level(node) else NodeType
            node.type = Dict[Type, node.type]

        self.graph.inserting_after(node)

        dict_node = self.graph.create_node('call_function', target=get_dict,
                                           args=(node, ), name=f'{name}_dict')
        self.graph.inserting_after(dict_node)

        for key in self.metadata[int(self.is_edge_level(node))]:
            out = self.graph.create_node('call_method', target='get',
                                         args=(dict_node, key, None),
                                         name=f'{name}__{key2str(key)}')
            self.graph.inserting_after(out)

    def get_attr(self, node: Node, target: Any, name: str):
        raise NotImplementedError

    def call_message_passing_module(self, node: Node, target: Any, name: str):
        # Add calls to edge type-wise `MessagePassing` modules and aggregate
        # the outputs to node type-wise embeddings afterwards.

        module = get_submodule(self.module, target)
        check_add_self_loops(module, self.metadata[1])

        # Group edge-wise keys per destination:
        key_name, keys_per_dst = {}, defaultdict(list)
        for key in self.metadata[1]:
            keys_per_dst[key[-1]].append(key)
            key_name[key] = f'{name}__{key[-1]}{len(keys_per_dst[key[-1]])}'

        for dst, keys in dict(keys_per_dst).items():
            # In case there is only a single edge-wise connection, there is no
            # need for any destination-wise aggregation, and we can already set
            # the intermediate variable name to the final output name.
            if len(keys) == 1:
                key_name[keys[0]] = f'{name}__{dst}'
                del keys_per_dst[dst]

        self.graph.inserting_after(node)
        for key in self.metadata[1]:
            args, kwargs = self.map_args_kwargs(node, key)
            out = self.graph.create_node('call_module',
                                         target=f'{target}.{key2str(key)}',
                                         args=args, kwargs=kwargs,
                                         name=key_name[key])
            self.graph.inserting_after(out)

        # Perform destination-wise aggregation.
        # Here, we aggregate in pairs, popping the first two elements of
        # `keys_per_dst` and append the result to the list.
        for dst, keys in keys_per_dst.items():
            queue = deque([key_name[key] for key in keys])
            i = 1
            while len(queue) >= 2:
                key1, key2 = queue.popleft(), queue.popleft()
                args = (self.find_by_name(key1), self.find_by_name(key2))

                new_name = f'{name}__{dst}'
                if self.aggr == 'mean' or len(queue) > 0:
                    new_name = f'{new_name}_{i}'

                out = self.graph.create_node('call_function',
                                             target=self.aggrs[self.aggr],
                                             args=args, name=new_name)
                self.graph.inserting_after(out)
                queue.append(new_name)
                i += 1

            if self.aggr == 'mean':
                key = queue.popleft()
                out = self.graph.create_node(
                    'call_function', target=torch.div,
                    args=(self.find_by_name(key), len(keys_per_dst[dst])),
                    name=f'{name}__{dst}')
                self.graph.inserting_after(out)

    def call_global_pooling_module(self, node: Node, target: Any, name: str):
        # Add calls to node type-wise `GlobalPooling` modules and aggregate
        # the outputs to graph type-wise embeddings afterwards.
        self.graph.inserting_after(node)
        for key in self.metadata[0]:
            args, kwargs = self.map_args_kwargs(node, key)
            out = self.graph.create_node('call_module',
                                         target=f'{target}.{key2str(key)}',
                                         args=args, kwargs=kwargs,
                                         name=f'{node.name}__{key2str(key)}')
            self.graph.inserting_after(out)

        # Perform node-wise aggregation.
        queue = deque(
            [f'{node.name}__{key2str(key)}' for key in self.metadata[0]])
        i = 1
        while len(queue) >= 2:
            key1, key2 = queue.popleft(), queue.popleft()
            args = (self.find_by_name(key1), self.find_by_name(key2))
            out = self.graph.create_node('call_function',
                                         target=self.aggrs[self.aggr],
                                         args=args, name=f'{name}_{i}')
            self.graph.inserting_after(out)
            queue.append(f'{name}_{i}')
            i += 1

        if self.aggr == 'mean':
            key = queue.popleft()
            out = self.graph.create_node(
                'call_function', target=torch.div,
                args=(self.find_by_name(key), len(self.metadata[0])),
                name=f'{name}_{i}')
            self.graph.inserting_after(out)
        self.replace_all_uses_with(node, out)

    def call_module(self, node: Node, target: Any, name: str):
        if self.is_graph_level(node):
            return

        # Add calls to node type-wise or edge type-wise modules.
        self.graph.inserting_after(node)
        for key in self.metadata[int(self.is_edge_level(node))]:
            args, kwargs = self.map_args_kwargs(node, key)
            out = self.graph.create_node('call_module',
                                         target=f'{target}.{key2str(key)}',
                                         args=args, kwargs=kwargs,
                                         name=f'{name}__{key2str(key)}')
            self.graph.inserting_after(out)

    def call_method(self, node: Node, target: Any, name: str):
        if self.is_graph_level(node):
            return

        # Add calls to node type-wise or edge type-wise methods.
        self.graph.inserting_after(node)
        for key in self.metadata[int(self.is_edge_level(node))]:
            args, kwargs = self.map_args_kwargs(node, key)
            out = self.graph.create_node('call_method', target=target,
                                         args=args, kwargs=kwargs,
                                         name=f'{name}__{key2str(key)}')
            self.graph.inserting_after(out)

    def call_function(self, node: Node, target: Any, name: str):
        if self.is_graph_level(node):
            return

        # Add calls to node type-wise or edge type-wise functions.
        self.graph.inserting_after(node)
        for key in self.metadata[int(self.is_edge_level(node))]:
            args, kwargs = self.map_args_kwargs(node, key)
            out = self.graph.create_node('call_function', target=target,
                                         args=args, kwargs=kwargs,
                                         name=f'{name}__{key2str(key)}')
            self.graph.inserting_after(out)

    def output(self, node: Node, target: Any, name: str):
        # Replace the output by dictionaries, holding either node type-wise or
        # edge type-wise data.
        def _recurse(value: Any) -> Any:
            if isinstance(value, Node):
                if self.is_graph_level(value):
                    return value
                return {
                    key: self.find_by_name(f'{value.name}__{key2str(key)}')
                    for key in self.metadata[int(self.is_edge_level(value))]
                }
            elif isinstance(value, dict):
                return {k: _recurse(v) for k, v in value.items()}
            elif isinstance(value, list):
                return [_recurse(v) for v in value]
            elif isinstance(value, tuple):
                return tuple(_recurse(v) for v in value)
            else:
                return value

        if node.type is not None and isinstance(node.args[0], Node):
            output = node.args[0]
            if self.is_node_level(output):
                node.type = Dict[NodeType, node.type]
            elif self.is_edge_level(output):
                node.type = Dict[EdgeType, node.type]
        else:
            node.type = None

        node.args = (_recurse(node.args[0]), )

    def init_submodule(self, module: Module, target: str) -> Module:
        # Replicate each module for each node type or edge type.
        has_node_level_target = bool(
            self.find_by_target(f'{target}.{key2str(self.metadata[0][0])}'))
        has_edge_level_target = bool(
            self.find_by_target(f'{target}.{key2str(self.metadata[1][0])}'))

        if not has_node_level_target and not has_edge_level_target:
            return module

        module_dict = torch.nn.ModuleDict()
        for key in self.metadata[int(has_edge_level_target)]:
            module_dict[key2str(key)] = copy.deepcopy(module)
            if len(self.metadata[int(has_edge_level_target)]) <= 1:
                continue
            if hasattr(module, 'reset_parameters'):
                module_dict[key2str(key)].reset_parameters()
            elif sum([p.numel() for p in module.parameters()]) > 0:
                warnings.warn(
                    f"'{target}' will be duplicated, but its parameters "
                    f"cannot be reset. To suppress this warning, add a "
                    f"'reset_parameters()' method to '{target}'")

        return module_dict

    # Helper methods ##########################################################

    def map_args_kwargs(self, node: Node,
                        key: Union[NodeType, EdgeType]) -> Tuple[Tuple, Dict]:
        def _recurse(value: Any) -> Any:
            if isinstance(value, Node):
                out = self.find_by_name(f'{value.name}__{key2str(key)}')
                if out is not None:
                    return out
                elif isinstance(key, tuple) and key[0] == key[-1]:
                    name = f'{value.name}__{key2str(key[0])}'
                    return self.find_by_name(name)
                elif isinstance(key, tuple) and key[0] != key[-1]:
                    return (
                        self.find_by_name(f'{value.name}__{key2str(key[0])}'),
                        self.find_by_name(f'{value.name}__{key2str(key[-1])}'),
                    )
                else:
                    raise NotImplementedError
            elif isinstance(value, dict):
                return {k: _recurse(v) for k, v in value.items()}
            elif isinstance(value, list):
                return [_recurse(v) for v in value]
            elif isinstance(value, tuple):
                return tuple(_recurse(v) for v in value)
            else:
                return value

        args = tuple(_recurse(v) for v in node.args)
        kwargs = {k: _recurse(v) for k, v in node.kwargs.items()}
        return args, kwargs


def key2str(key: Union[NodeType, EdgeType]) -> str:
    key = '__'.join(key) if isinstance(key, tuple) else key
    return key.replace(' ', '_').replace('-', '_').replace(':', '_')<|MERGE_RESOLUTION|>--- conflicted
+++ resolved
@@ -178,12 +178,7 @@
                     f"This may lead to unexpected behaviour.")
             heteromodule = {}
             for edge_type in self.edge_types:
-<<<<<<< HEAD
-p                heteromodule[edge_type] = copy.deepcopy(module)
-=======
-                heteromodule[edge_type] = copy.deepcopy(module).to(
-                    list(module.parameters())[0].device)
->>>>>>> 962abc4a
+                heteromodule[edge_type] = copy.deepcopy(module)
                 if hasattr(module, 'reset_parameters'):
                     module.reset_parameters()
                 elif sum([p.numel() for p in module.parameters()]) > 0:
